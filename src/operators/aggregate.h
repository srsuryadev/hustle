--- conflicted
+++ resolved
@@ -139,13 +139,8 @@
   std::shared_ptr<OperatorResult> prev_result_, output_result_;
 
   // The new output table containing the group columns and aggregate columns.
-<<<<<<< HEAD
   std::shared_ptr<DBTable> output_table_;
 
-=======
-  std::shared_ptr<Table> output_table_;
-  // The output result of each aggregate group (length = num_aggs_)
->>>>>>> 1bbd08a2
   std::atomic<int64_t>* aggregate_data_;
   // Hold the aggregate column data (in chunks)
   std::vector<const int64_t*> aggregate_col_data_;

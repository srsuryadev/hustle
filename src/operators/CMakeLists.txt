add_library(
        hustle_src_operators
        OperatorResult.cpp OperatorResult.h
        Join.h Join.cpp
        Aggregate.h Aggregate.cpp
        Select.h Select.cpp
        JoinGraph.cpp JoinGraph.h
        LazyTable.cpp LazyTable.h
        Operator.h
<<<<<<< HEAD
        )
=======
        LIP.cpp LIP.h
        ../utils/BloomFilter.cpp ../utils/BloomFilter.h
        ../utils/xxHash.h)
>>>>>>> 601bf6f7


target_include_directories(hustle_src_operators PUBLIC ${ARROW_INCLUDE_DIR})
target_link_libraries(hustle_src_operators PUBLIC
        hustle_src_table
<<<<<<< HEAD
        hustle_src_bitweaving
=======
        hustle_src_utils_EventProfiler
        hustle_src_utils_ArrowComputeWrappers
>>>>>>> 601bf6f7
        ${ARROW_SHARED_LIB}
)



add_executable(hustle_join_test "tests/JoinTest.cpp")
target_link_libraries(hustle_join_test
        gtest
        gtest_main
        gmock
#        glog
        ${GFLAGS_LIB_NAME}
        hustle_src_table
        hustle_src_operators
        hustle_src_optimizer_ExecutionPlan
        hustle_src_scheduler_Scheduler
        )
add_test(HustleJoin_test hustle_join_test)

add_executable(hustle_aggregate_test "tests/AggregateTest.cpp")
target_link_libraries(hustle_aggregate_test
        gtest
        gtest_main
        gmock
#        glog
        ${GFLAGS_LIB_NAME}
        hustle_src_table
        hustle_src_operators
        hustle_src_optimizer_ExecutionPlan
        hustle_src_scheduler_Scheduler
        )
add_test(HustleAggregate_test hustle_aggregate_test)

add_executable(hustle_select_test "tests/SelectTest.cpp")
target_link_libraries(hustle_select_test
        gtest
        gtest_main
        gmock
#        glog
        ${GFLAGS_LIB_NAME}
        hustle_src_table
        hustle_src_operators
        hustle_src_optimizer_ExecutionPlan
        hustle_src_scheduler_Scheduler
        )
add_test(HustleSelect_test hustle_select_test)

add_definitions(-DHUSTLE_BUILD_DIRECTORY="\\"${CMAKE_SOURCE_DIR}\\"")<|MERGE_RESOLUTION|>--- conflicted
+++ resolved
@@ -7,24 +7,17 @@
         JoinGraph.cpp JoinGraph.h
         LazyTable.cpp LazyTable.h
         Operator.h
-<<<<<<< HEAD
-        )
-=======
         LIP.cpp LIP.h
         ../utils/BloomFilter.cpp ../utils/BloomFilter.h
         ../utils/xxHash.h)
->>>>>>> 601bf6f7
 
 
 target_include_directories(hustle_src_operators PUBLIC ${ARROW_INCLUDE_DIR})
 target_link_libraries(hustle_src_operators PUBLIC
         hustle_src_table
-<<<<<<< HEAD
         hustle_src_bitweaving
-=======
         hustle_src_utils_EventProfiler
         hustle_src_utils_ArrowComputeWrappers
->>>>>>> 601bf6f7
         ${ARROW_SHARED_LIB}
 )
 

--- conflicted
+++ resolved
@@ -4,9 +4,7 @@
 #include <arrow/api.h>
 #include <arrow/compute/api.h>
 #include <table/util.h>
-#include <table/Index.h>
 #include <iostream>
-#include <map>
 
 
 namespace hustle {
@@ -18,151 +16,111 @@
     std::shared_ptr<OperatorResult> output_result,
     std::shared_ptr<PredicateTree> tree) : Operator(query_id) {
 
-    prev_result_ = prev_result;
-    output_result_ = output_result;
-    tree_ = tree;
+  prev_result_ = prev_result;
+  output_result_ = output_result;
+  tree_ = tree;
 
-    auto node = tree_->root_;
+  auto node = tree_->root_;
 
-    // We can figure out which table we are performing the selection on if we
-    // look at the LHS of one of the leaf nodes.
-    while (!node->is_leaf()) {
-        node = node->left_child_;
-    }
-    table_ = node->predicate_->col_ref_.table;
-    left_filter_vector_.resize(table_->get_num_blocks());
-    right_filter_vector_.resize(table_->get_num_blocks());
-
+  // We can figure out which table we are performing the selection on if we
+  // look at the LHS of one of the leaf nodes.
+  while (!node->is_leaf()) {
+    node = node->left_child_;
+  }
+  table_ = node->predicate_->col_ref_.table;
 }
 
-void Select::get_predicate_filter(
-    Task* ctx,
-    std::shared_ptr<Node> node,
-    arrow::ArrayVector& out){
+arrow::compute::Datum
+Select::get_filter(const std::shared_ptr<Node> &node,
+                   const std::shared_ptr<Block> &block) {
 
-    for (int i = 0; i < table_->get_num_blocks(); i++) {
-        // Each task gets the filter for one block and stores it in filter_vector
-        ctx->spawnLambdaTask([this, &out, node, i]() {
-            auto block = table_->get_block(i);
-            auto block_filter = this->get_block_filter(node->predicate_, block);
-            out[i] = block_filter.make_array();
-        });
+  arrow::Status status;
+
+  if (node->is_leaf()) {
+    return get_filter(node->predicate_, block);
+  }
+  auto left_child_filter = get_filter(node->left_child_, block);
+  auto right_child_filter = get_filter(node->right_child_, block);
+
+  arrow::compute::FunctionContext function_context(
+      arrow::default_memory_pool());
+  arrow::compute::Datum block_filter;
+
+  switch (node->connective_) {
+    case AND: {
+      status = arrow::compute::And(
+          &function_context, left_child_filter, right_child_filter,
+          &block_filter);
+      evaluate_status(status, __FUNCTION__, __LINE__);
+      break;
     }
-}
-
-void Select::combine_filters(std::shared_ptr<Node> node) {
-
-    arrow::Status status;
-    arrow::compute::FunctionContext function_context(
-        arrow::default_memory_pool());
-    arrow::compute::Datum block_filter;
-
-    // TODO(nicholas): spawn new task for each Array
-    switch (node->connective_) {
-        case AND: {
-            for (int i=0; i<table_->get_num_blocks(); i++) {
-                status = arrow::compute::And(
-                    &function_context, left_filter_vector_[i], right_filter_vector_[i],
-                    &block_filter);
-                evaluate_status(status, __FUNCTION__, __LINE__);
-                left_filter_vector_[i] = block_filter.make_array();
-            }
-
-            break;
-        }
-        case OR: {
-            for (int i=0; i<table_->get_num_blocks(); i++) {
-                status = arrow::compute::Or(
-                    &function_context, left_filter_vector_[i], right_filter_vector_[i],
-                    &block_filter);
-                evaluate_status(status, __FUNCTION__, __LINE__);
-                left_filter_vector_[i] = block_filter.make_array();
-            }
-            break;
-        }
-        case NONE: {
-            break;
-        }
+    case OR: {
+      status = arrow::compute::Or(
+          &function_context, left_child_filter, right_child_filter,
+          &block_filter);
+      evaluate_status(status, __FUNCTION__, __LINE__);
+      break;
     }
-}
-
-void Select::traverse_predicate_tree(std::vector<Task*>& tasks, std::shared_ptr<Node> node, int side) {
-
-    if (node->is_leaf()) {
-        if (side == 0) {
-            tasks.push_back(CreateLambdaTask([this, node](Task* internal) {
-                get_predicate_filter(internal, node, left_filter_vector_);
-            }));
-        } else {
-            tasks.push_back(CreateLambdaTask([this, node](Task* internal) {
-                get_predicate_filter(internal, node, right_filter_vector_);
-            }));
-        }
-        return;
+    case NONE: {
+      block_filter = left_child_filter;
     }
-
-    tasks.push_back(CreateLambdaTask([this, node] {
-        combine_filters(node);
-    }));
-
-    traverse_predicate_tree(tasks, node->left_child_, 0);
-    traverse_predicate_tree(tasks, node->right_child_, 1);
-
-}
-
-std::vector<Task*> Select::traverse_predicate_tree() {
-
-    std::vector<Task*> tasks;
-    traverse_predicate_tree(tasks, tree_->root_, 0);
-    return tasks;
-
+  }
+  return block_filter;
 }
 
 void Select::execute(Task *ctx) {
 
-    auto tasks = traverse_predicate_tree();
-    std::reverse(tasks.begin(), tasks.end());
-    tasks.push_back(CreateLambdaTask([this]() {
+  ctx->spawnTask(CreateTaskChain(
+      // Task 1: perform selection on all blocks
+      CreateLambdaTask([this](Task *internal){
+        filter_vector_.resize(table_->get_num_blocks());
+
+        for (int i = 0; i < table_->get_num_blocks(); i++) {
+
+          // Each task gets the filter for one block and stores it in filter_vector
+          internal->spawnLambdaTask([this, i]() {
+            auto block = table_->get_block(i);
+            auto block_filter = this->get_filter(tree_->root_, block);
+            filter_vector_[i] = block_filter.make_array();
+          });
+        }
+      }),
+      // Task 2: create the output result
+      CreateLambdaTask([this]() {
         finish();
-    }));
-
-    ctx->spawnTask(CreateTaskChain(tasks));
+      })
+  ));
 
 }
 
 void Select::finish() {
-    auto chunked_filter = std::make_shared<arrow::ChunkedArray>(left_filter_vector_);
-    arrow::compute::Datum filter(chunked_filter);
-<<<<<<< HEAD
 
-    LazyTable result_unit(table_, filter, arrow::compute::Datum());
-    OperatorResult result({result_unit});
-    output_result_->append(std::make_shared<OperatorResult>(result));
-=======
-    LazyTable lazy_table(table_, filter, arrow::compute::Datum());
-    output_result_->append(lazy_table);
->>>>>>> 601bf6f7
+  auto chunked_filter = std::make_shared<arrow::ChunkedArray>(filter_vector_);
+  arrow::compute::Datum filter(chunked_filter);
+  LazyTable lazy_table(table_, filter, arrow::compute::Datum());
+  output_result_->append(lazy_table);
 }
 
-arrow::compute::Datum Select::get_block_filter(
+arrow::compute::Datum Select::get_filter(
     const std::shared_ptr<Predicate> &predicate,
     const std::shared_ptr<Block> &block) {
 
-    arrow::Status status;
+  arrow::Status status;
 
-    arrow::compute::FunctionContext function_context(
-        arrow::default_memory_pool());
-    arrow::compute::CompareOptions compare_options(predicate->comparator_);
-    arrow::compute::Datum block_filter;
+  arrow::compute::FunctionContext function_context(
+      arrow::default_memory_pool());
+  arrow::compute::CompareOptions compare_options(predicate->comparator_);
+  arrow::compute::Datum block_filter;
 
-    auto select_col = block->get_column_by_name(predicate->col_ref_.col_name);
-    auto value = predicate->value_;
+  auto select_col = block->get_column_by_name(predicate->col_ref_.col_name);
+  auto value = predicate->value_;
 
-    status = arrow::compute::Compare(
-        &function_context, select_col, value, compare_options, &block_filter);
-    evaluate_status(status, __FUNCTION__, __LINE__);
+  status = arrow::compute::Compare(
+      &function_context, select_col, value, compare_options, &block_filter);
+  evaluate_status(status, __FUNCTION__, __LINE__);
 
-    return block_filter;
+  return block_filter;
+
 }
 
 } // namespace operators

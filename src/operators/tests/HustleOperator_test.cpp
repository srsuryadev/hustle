#include "gtest/gtest.h"
#include "gmock/gmock.h"

#include <arrow/api.h>
#include <arrow/compute/api.h>

#include <table/block.h>
#include <table/util.h>
#include "operators/Aggregate.h"
#include "operators/Join.h"
#include "operators/Select.h"
#include "operators/Project.h"


#include <arrow/compute/kernels/filter.h>
#include <fstream>
#include <arrow/compute/kernels/match.h>

using namespace testing;
using hustle::operators::Aggregate;
using hustle::operators::Join;
using hustle::operators::Select;
using hustle::operators::AggregateUnit;
using hustle::operators::AggregateKernels ;
using hustle::operators::Projection ;
using hustle::operators::ProjectionUnit ;
using hustle::operators::ColumnReference ;
using hustle::operators::JoinResult ;


class SSBTestFixture : public testing::Test {
 protected:

  std::shared_ptr<arrow::Schema> lo_schema;
  std::shared_ptr<arrow::Schema> d_schema;
  std::shared_ptr<arrow::Schema> p_schema;
  std::shared_ptr<arrow::Schema> s_schema;
  std::shared_ptr<arrow::Schema> cust_schema;


  std::shared_ptr<arrow::BooleanArray> valid;
  std::shared_ptr<arrow::Int64Array> column1;
  std::shared_ptr<arrow::StringArray> column2;
  std::shared_ptr<arrow::StringArray> column3;
  std::shared_ptr<arrow::Int64Array> column4;

  std::shared_ptr<Table> lineorder;
  std::shared_ptr<Table> date;
  std::shared_ptr<Table> part;
  std::shared_ptr<Table> supp;
  std::shared_ptr<Table> cust;

  void SetUp() override {

    arrow::Status status;

    std::shared_ptr<arrow::Field> field1 = arrow::field("order key",
                                                        arrow::int64());
    std::shared_ptr<arrow::Field> field2 = arrow::field("line number",
                                                        arrow::int64());
    std::shared_ptr<arrow::Field> field3 = arrow::field("cust key",
                                                        arrow::int64());
    std::shared_ptr<arrow::Field> field4 = arrow::field("part key",
                                                        arrow::int64());
    std::shared_ptr<arrow::Field> field5 = arrow::field("supp key",
                                                        arrow::int64());
    std::shared_ptr<arrow::Field> field6 = arrow::field("order date",
                                                        arrow::int64());
    std::shared_ptr<arrow::Field> field7 = arrow::field("ord priority",
                                                        arrow::utf8());
    std::shared_ptr<arrow::Field> field8 = arrow::field("ship priority",
                                                        arrow::int64());
    std::shared_ptr<arrow::Field> field9 = arrow::field("quantity",
                                                        arrow::int64());
    std::shared_ptr<arrow::Field> field10 = arrow::field("extended price",
                                                         arrow::int64());
    std::shared_ptr<arrow::Field> field11 = arrow::field("ord total price",
                                                         arrow::int64());
    std::shared_ptr<arrow::Field> field12 = arrow::field("discount",
                                                         arrow::int64());
    std::shared_ptr<arrow::Field> field13 = arrow::field("revenue",
                                                         arrow::int64());
    std::shared_ptr<arrow::Field> field14 = arrow::field("supply cost",
                                                         arrow::int64());
    std::shared_ptr<arrow::Field> field15 = arrow::field("tax",
                                                         arrow::int64());
    std::shared_ptr<arrow::Field> field16 = arrow::field("commit date",
                                                         arrow::int64());
    std::shared_ptr<arrow::Field> field17 = arrow::field("ship mode",
                                                         arrow::utf8());
    lo_schema = arrow::schema({field1, field2, field3, field4,
                               field5,
                               field6, field7, field8, field9, field10,
                               field11, field12, field13, field14, field15,
                               field16, field17});


    std::shared_ptr<arrow::Field> d_field1 = arrow::field("date key",
                                                          arrow::int64());
    std::shared_ptr<arrow::Field> d_field2 = arrow::field("date",
                                                          arrow::utf8());
    std::shared_ptr<arrow::Field> d_field3 = arrow::field("day of week",
                                                          arrow::utf8());
    std::shared_ptr<arrow::Field> d_field4 = arrow::field("month",
                                                          arrow::utf8());
    std::shared_ptr<arrow::Field> d_field5 = arrow::field("year",
                                                          arrow::int64());
    std::shared_ptr<arrow::Field> d_field6 = arrow::field("year month num",
                                                          arrow::int64());
    std::shared_ptr<arrow::Field> d_field7 = arrow::field("year month",
                                                          arrow::utf8());
    std::shared_ptr<arrow::Field> d_field8 = arrow::field("day num in week",
                                                          arrow::int64());
    std::shared_ptr<arrow::Field> d_field9 = arrow::field("day num in "
                                                          "month",
                                                          arrow::int64());
    std::shared_ptr<arrow::Field> d_field10 = arrow::field("day num in "
                                                           "year",
                                                           arrow::int64());
    std::shared_ptr<arrow::Field> d_field11 = arrow::field("month num in "
                                                           "year",
                                                           arrow::int64());
    std::shared_ptr<arrow::Field> d_field12 = arrow::field("week num in "
                                                           "year",
                                                           arrow::int64());
    std::shared_ptr<arrow::Field> d_field13 = arrow::field("selling season",
                                                           arrow::utf8());
    std::shared_ptr<arrow::Field> d_field14 = arrow::field("last day in "
                                                           "week fl",
                                                           arrow::int64());
    std::shared_ptr<arrow::Field> d_field15 = arrow::field("last day in "
                                                           "month fl",
                                                           arrow::int64());
    std::shared_ptr<arrow::Field> d_field16 = arrow::field("holiday fl",
                                                           arrow::int64());
    std::shared_ptr<arrow::Field> d_field17 = arrow::field("weekday fl",
                                                           arrow::int64());

    d_schema = arrow::schema({ d_field1,  d_field2,  d_field3,  d_field4,  d_field5,
                               d_field6,  d_field7,  d_field8,  d_field9,  d_field10,
                               d_field11,  d_field12,  d_field13,  d_field14,  d_field15,
                               d_field16,  d_field17});




    std::shared_ptr<arrow::Field> p_field1 = arrow::field("part key",
                                                          arrow::int64());
    std::shared_ptr<arrow::Field> p_field2 = arrow::field("name",
                                                          arrow::utf8());
    std::shared_ptr<arrow::Field> p_field3 = arrow::field("mfgr",
                                                          arrow::utf8());
    std::shared_ptr<arrow::Field> p_field4 = arrow::field("category",
                                                          arrow::utf8());
    std::shared_ptr<arrow::Field> p_field5 = arrow::field("brand1",
                                                          arrow::utf8());
    std::shared_ptr<arrow::Field> p_field6 = arrow::field("color",
                                                          arrow::utf8());
    std::shared_ptr<arrow::Field> p_field7 = arrow::field("type",
                                                          arrow::utf8());
    std::shared_ptr<arrow::Field> p_field8 = arrow::field("size",
                                                          arrow::int64());
    std::shared_ptr<arrow::Field> p_field9 = arrow::field("container",
                                                          arrow::utf8());

    p_schema = arrow::schema({ p_field1,  p_field2,  p_field3,  p_field4,
                               p_field5,
                               p_field6,  p_field7,  p_field8,
                               p_field9});


    std::shared_ptr<arrow::Field> s_field1 = arrow::field("supp key",
                                                          arrow::int64());
    std::shared_ptr<arrow::Field> s_field2 = arrow::field("name",
                                                          arrow::utf8());
    std::shared_ptr<arrow::Field> s_field3 = arrow::field("address",
                                                          arrow::utf8());
    std::shared_ptr<arrow::Field> s_field4 = arrow::field("city",
                                                          arrow::utf8());
    std::shared_ptr<arrow::Field> s_field5 = arrow::field("nation",
                                                          arrow::utf8());
    std::shared_ptr<arrow::Field> s_field6 = arrow::field("region",
                                                          arrow::utf8());
    std::shared_ptr<arrow::Field> s_field7 = arrow::field("phone",
                                                          arrow::utf8());

    s_schema = arrow::schema({ s_field1,  s_field2,  s_field3,  s_field4,
                               s_field5,
                               s_field6,  s_field7});


    std::shared_ptr<arrow::Field> c_field1 = arrow::field("cust key",
                                                          arrow::int64());
    std::shared_ptr<arrow::Field> c_field2 = arrow::field("name",
                                                          arrow::utf8());
    std::shared_ptr<arrow::Field> c_field3 = arrow::field("address",
                                                          arrow::utf8());
    std::shared_ptr<arrow::Field> c_field4 = arrow::field("city",
                                                          arrow::utf8());
    std::shared_ptr<arrow::Field> c_field5 = arrow::field("nation",
                                                          arrow::utf8());
    std::shared_ptr<arrow::Field> c_field6 = arrow::field("region",
                                                          arrow::utf8());
    std::shared_ptr<arrow::Field> c_field7 = arrow::field("phone",
                                                          arrow::utf8());
    std::shared_ptr<arrow::Field> c_field8 = arrow::field("mkt segment",
                                                          arrow::utf8());

    cust_schema = arrow::schema({ c_field1,  c_field2,  c_field3,  c_field4,
                                  c_field5, c_field6, c_field7, c_field8});

//        lineorder = read_from_file
//                ("/Users/corrado/hustle/src/table/tests/lineorder.hsl");
//
//        date = read_from_file
//                ("/Users/corrado/hustle/src/table/tests/date.hsl");
//
//        part = read_from_file
//                ("/Users/corrado/hustle/src/table/tests/part.hsl");
//
//        supp = read_from_file
//                ("/Users/corrado/hustle/src/table/tests/supplier.hsl");
  }
};

TEST_F(SSBTestFixture, CSVtoHSL) {


  date = read_from_csv_file
      ("/Users/corrado/hustle/src/table/tests/date.tbl", d_schema,
       BLOCK_SIZE);

  write_to_file("/Users/corrado/hustle/src/table/tests/date.hsl",
                *date);

  date = read_from_file
      ("/Users/corrado/hustle/src/table/tests/date.hsl");
}
/*
TEST_F(SSBTestFixture, GroupByTest) {



    date = read_from_file
            ("/Users/corrado/hustle/src/table/tests/date.hsl");

    std::shared_ptr<arrow::Int64Builder> value_builder;

    std::shared_ptr<arrow::FixedSizeListBuilder> b;

    std::unique_ptr<arrow::ArrayBuilder> c;
    arrow::MakeBuilder(arrow::default_memory_pool(),
            arrow::fixed_size_list(arrow::int64(),2), &c);

    b.reset(arrow::internal::checked_cast<arrow::FixedSizeListBuilder*>(c
    .release()));
//    auto vals = std::static_pointer_cast<arrow::Int64Builder>
//            (std::make_shared<arrow::Int64Builder>(b->value_builder()));

    auto vals = (arrow::Int64Builder*)(b->value_builder
            ());

    vals->AppendValues({1,2,3,4});

    b->Append();
    b->Append();

    std::shared_ptr<arrow::FixedSizeListArray> out;
    b->Finish(&out);

    std::cout << out->ToString() << std::endl;

    // fetch array, downcast that, then

//    arrow::StructBuilder x(ar)
//    x.




//
//    std::vector<std::shared_ptr<arrow::Field>> agg_fields =
//            {arrow::field("date key", arrow::int64())};
//    std::vector<std::shared_ptr<arrow::Field>> group_fields =
//            {arrow::field("selling season", arrow::utf8())};
//    std::vector<std::shared_ptr<arrow::Field>> order_fields =
//            {arrow::field("selling season", arrow::utf8())};
//    auto aggregate_op = std::make_shared<hustle::operators::Aggregate>(
//            hustle::operators::AggregateKernels::SUM,
//            agg_fields,
//            group_fields,
//            order_fields);
//
//    // Perform aggregate
//    auto aggregate = aggregate_op->select({date});
//
//    // Print the result. The valid bit will be printed as the first column.
//    if (aggregate != nullptr) aggregate->print();

}

TEST_F(SSBTestFixture, GroupByTest2) {

//    date = read_from_csv_file
//            ("/Users/corrado/hustle/src/table/tests/date.tbl", d_schema, BLOCK_SIZE);
//
//    write_to_file("/Users/corrado/hustle/src/table/tests/date.hsl",
//                  *date);

    date = read_from_file
            ("/Users/corrado/hustle/src/table/tests/date.hsl");

    std::vector<ColumnReference> col_refs;
    col_refs.push_back({date, "selling season"});
    col_refs.push_back({date, "day of week"});
//    col_refs.push_back({date, "weekday fl"});

    std::vector<ColumnReference> order_fields =
            {"selling season", "day of week"};

    arrow::Int64Builder indices_builder;
    std::shared_ptr<arrow::Int64Array> indices;
    for(int i=0; i<date->get_num_rows(); i++) {
        indices_builder.Append(i);
    }
    indices_builder.Finish(&indices);

    std::shared_ptr<arrow::ChunkedArray> filter;

    std::vector<JoinResult> join_result = {
            {date, date->get_column_by_name("date key"), filter, indices}
    };

    AggregateUnit agg_unit = {AggregateKernels::SUM,
                              date,
                              indices,
                              "date key"};

    std::vector<AggregateUnit> units = {agg_unit};

    auto aggregate_op = std::make_shared<hustle::operators::Aggregate>(
            join_result,
            units,
            col_refs,
            order_fields);

    // Perform aggregate
    auto aggregate = aggregate_op->aggregate();

    // Print the result. The valid bit will be printed as the first column.
    if (aggregate != nullptr) aggregate->print();

}
*/
/*
TEST_F(SSBTestFixture, SSBQ1_1) {

  lineorder = read_from_file
      ("/Users/corrado/hustle/src/table/tests/lineorder.hsl");

  date = read_from_file
      ("/Users/corrado/hustle/src/table/tests/date.hsl");

  // date.year = 1993
  auto d_select_op = std::make_shared<hustle::operators::Select>(
      arrow::compute::CompareOperator::EQUAL,
      "year",
      arrow::compute::Datum((int64_t) 1993)
  );

  // lineorder.discount >= 1
  auto lo_select_op_1 = std::make_shared<hustle::operators::Select>(
      arrow::compute::CompareOperator::GREATER_EQUAL,
      "discount",
      arrow::compute::Datum((int64_t) 1)
  );

  // lineorder.discount <= 3
  auto lo_select_op_2 = std::make_shared<hustle::operators::Select>(
      arrow::compute::CompareOperator::LESS_EQUAL,
      "discount",
      arrow::compute::Datum((int64_t) 3)
  );

  // lineorder.quantity < 25
  auto lo_select_op_3 = std::make_shared<hustle::operators::Select>(
      arrow::compute::CompareOperator::LESS,
      "quantity",
      arrow::compute::Datum((int64_t) 25)
  );

  // Combine select operators.
  auto lo_select_op_composite_1 =
      std::make_shared<hustle::operators::SelectComposite>
          (lo_select_op_1, lo_select_op_2,
           hustle::operators::FilterOperator::AND);
  auto lo_select_op_composite_2 =
      std::make_shared<hustle::operators::SelectComposite>
          (lo_select_op_composite_1, lo_select_op_3,
           hustle::operators::FilterOperator::AND);

  auto t1 = std::chrono::high_resolution_clock::now();

  arrow::compute::Datum lo_selection =
      lo_select_op_composite_2->select(lineorder);
  arrow::compute::Datum d_selection =
      d_select_op->select(date);

  arrow::compute::Datum empty_selection;
  ColumnReference lo_d_ref = {lineorder, "order date"};

  ColumnReference d_ref = {date, "date key"};

  // Join lineorder.order date == date.date key
  Join join_op(lo_d_ref, lo_selection,
               d_ref, d_selection);

  auto join_result = join_op.hash_join();

  AggregateUnit agg_unit = {AggregateKernels::SUM,
                            lineorder,
                            "revenue"};

  std::vector<AggregateUnit> units = {agg_unit};
  std::vector<ColumnReference> group_bys = {{date, "year"}};
  std::vector<ColumnReference> order_bys = {};

  auto aggregate_op = std::make_shared<hustle::operators::Aggregate>(
      join_result,
      units,
      group_bys,
      order_bys);

  // Perform aggregate over resulting join table
  auto aggregate = aggregate_op->aggregate();

  // Print the result. The valid bit will be printed as the first column.
  std::cout << "\nAGGREGATE" << std::endl;
  if (aggregate != nullptr) aggregate->print();

}

TEST_F(SSBTestFixture, SSBQ1_2) {

  auto t11 = std::chrono::high_resolution_clock::now();

  lineorder = read_from_file
      ("/Users/corrado/hustle/src/table/tests/lineorder.hsl");

  date = read_from_file
      ("/Users/corrado/hustle/src/table/tests/date.hsl");

  auto t22 = std::chrono::high_resolution_clock::now();

  std::cout << "READ FROM FILE TIME = " <<
            std::chrono::duration_cast<std::chrono::milliseconds>
                (t22-t11).count() << " ms" << std::endl;

  auto t1 = std::chrono::high_resolution_clock::now();

  // date.year month num = 199401
  auto d_select_op = std::make_shared<hustle::operators::Select>(
      arrow::compute::CompareOperator::EQUAL,
      "year month num",
      arrow::compute::Datum((int64_t) 199401)
  );

  // lineorder.discount >= 4
  auto lo_select_op_1 = std::make_shared<hustle::operators::Select>(
      arrow::compute::CompareOperator::GREATER_EQUAL,
      "discount",
      arrow::compute::Datum((int64_t) 4)
  );

  // lineorder.discount <= 6
  auto lo_select_op_2 = std::make_shared<hustle::operators::Select>(
      arrow::compute::CompareOperator::LESS_EQUAL,
      "discount",
      arrow::compute::Datum((int64_t) 6)
  );

  // lineorder.quantity >= 26
  auto lo_select_op_3 = std::make_shared<hustle::operators::Select>(
      arrow::compute::CompareOperator::GREATER_EQUAL,
      "quantity",
      arrow::compute::Datum((int64_t) 26)
  );

  // lineorder.quantity <= 35
  auto lo_select_op_4 = std::make_shared<hustle::operators::Select>(
      arrow::compute::CompareOperator::LESS_EQUAL,
      "quantity",
      arrow::compute::Datum((int64_t) 35)
  );

  // Combine select operators
  auto lo_select_op_composite_1 =
      std::make_shared<hustle::operators::SelectComposite>
          (lo_select_op_1, lo_select_op_2,
           hustle::operators::FilterOperator::AND);

  auto lo_select_op_composite_2 =
      std::make_shared<hustle::operators::SelectComposite>
          (lo_select_op_3, lo_select_op_4,
           hustle::operators::FilterOperator::AND);

  auto lo_select_op_composite_3 =
      std::make_shared<hustle::operators::SelectComposite>(
          lo_select_op_composite_1,
          lo_select_op_composite_2,
          hustle::operators::FilterOperator::AND);

  auto lo_selection = lo_select_op_composite_3->select
      (lineorder);
  auto d_selection = d_select_op->select(date);

  ColumnReference lo_d_ref = {lineorder, "order date"};

  ColumnReference d_ref = {date, "date key"};

  // Join lineorder.order date == date.date key
  Join join_op(lo_d_ref, lo_selection,
               d_ref, d_selection);

  auto join_result = join_op.hash_join();

  AggregateUnit agg_unit = {AggregateKernels::SUM,
                            lineorder,
                            "revenue"};

  std::vector<AggregateUnit> units = {agg_unit};
  std::vector<ColumnReference> group_bys = {};
  std::vector<ColumnReference> order_bys = {};

  auto aggregate_op = std::make_shared<hustle::operators::Aggregate>(
      join_result,
      units,
      group_bys,
      order_bys);

  // Perform aggregate over resulting join table
  auto aggregate = aggregate_op->aggregate();

  // Print the result. The valid bit will be printed as the first column.
  if (aggregate != nullptr) aggregate->print();

  auto t2 = std::chrono::high_resolution_clock::now();

  std::cout << "QUERY EXECUTION TIME = " <<
            std::chrono::duration_cast<std::chrono::milliseconds>
                (t2-t1).count() << " ms" << std::endl;
}

TEST_F(SSBTestFixture, SSBQ1_3) {

  auto t11 = std::chrono::high_resolution_clock::now();

  lineorder = read_from_file
      ("/Users/corrado/hustle/src/table/tests/lineorder.hsl");

  date = read_from_file
      ("/Users/corrado/hustle/src/table/tests/date.hsl");

  auto t22 = std::chrono::high_resolution_clock::now();

  std::cout << "READ FROM FILE TIME = " <<
            std::chrono::duration_cast<std::chrono::milliseconds>
                (t22-t11).count() << " ms" << std::endl;

  auto t1 = std::chrono::high_resolution_clock::now();

  // date.week num in year = 6
  auto d_select_op_1 = std::make_shared<hustle::operators::Select>(
      arrow::compute::CompareOperator::EQUAL,
      "week num in year",
      arrow::compute::Datum((int64_t) 6)
  );

  // date.year = 1994
  auto d_select_op_2 = std::make_shared<hustle::operators::Select>(
      arrow::compute::CompareOperator::EQUAL,
      "year",
      arrow::compute::Datum((int64_t) 1994)
  );

  // Combine select operators
  auto d_select_op_composite_1 =
      std::make_shared<hustle::operators::SelectComposite>
          (d_select_op_1, d_select_op_2,
           hustle::operators::FilterOperator::AND);

  // lineorder.discount >= 4
  auto lo_select_op_1 = std::make_shared<hustle::operators::Select>(
      arrow::compute::CompareOperator::GREATER_EQUAL,
      "discount",
      arrow::compute::Datum((int64_t) 5)
  );

  // lineorder.discount <= 6
  auto lo_select_op_2 = std::make_shared<hustle::operators::Select>(
      arrow::compute::CompareOperator::LESS_EQUAL,
      "discount",
      arrow::compute::Datum((int64_t) 7)
  );

  // lineorder.quantity >= 26
  auto lo_select_op_3 = std::make_shared<hustle::operators::Select>(
      arrow::compute::CompareOperator::GREATER_EQUAL,
      "quantity",
      arrow::compute::Datum((int64_t) 26)
  );

  // lineorder.quantity <= 35
  auto lo_select_op_4 = std::make_shared<hustle::operators::Select>(
      arrow::compute::CompareOperator::LESS_EQUAL,
      "quantity",
      arrow::compute::Datum((int64_t) 35)
  );

  // Combine select operators
  auto lo_select_op_composite_1 =
      std::make_shared<hustle::operators::SelectComposite>
          (lo_select_op_1, lo_select_op_2,
           hustle::operators::FilterOperator::AND);

  auto lo_select_op_composite_2 =
      std::make_shared<hustle::operators::SelectComposite>
          (lo_select_op_3, lo_select_op_4,
           hustle::operators::FilterOperator::AND);

  auto lo_select_op_composite_3 =
      std::make_shared<hustle::operators::SelectComposite>(
          lo_select_op_composite_1,
          lo_select_op_composite_2,
          hustle::operators::FilterOperator::AND);

  auto lo_selection = lo_select_op_composite_3->select
      (lineorder);
  auto d_selection = d_select_op_composite_1->select(date);

  ColumnReference lo_d_ref = {lineorder, "order date"};

  ColumnReference d_ref = {date, "date key"};

  // Join lineorder.order date == date.date key
  Join join_op(lo_d_ref, lo_selection,
               d_ref, d_selection);

  auto join_result = join_op.hash_join();

  AggregateUnit agg_unit = {AggregateKernels::SUM,
                            lineorder,
                            "revenue"};

  std::vector<AggregateUnit> units = {agg_unit};
  std::vector<ColumnReference> group_bys = {};
  std::vector<ColumnReference> order_bys = {};

  auto aggregate_op = std::make_shared<hustle::operators::Aggregate>(
      join_result,
      units,
      group_bys,
      order_bys);

  // Perform aggregate over resulting join table
  auto aggregate = aggregate_op->aggregate();

  // Print the result. The valid bit will be printed as the first column.
  if (aggregate != nullptr) aggregate->print();

  auto t2 = std::chrono::high_resolution_clock::now();

  std::cout << "QUERY EXECUTION TIME = " <<
            std::chrono::duration_cast<std::chrono::milliseconds>
                (t2-t1).count() << " ms" << std::endl;
}

TEST_F(SSBTestFixture, SSBQ2_1) {

  auto t11 = std::chrono::high_resolution_clock::now();

  lineorder = read_from_file
      ("/Users/corrado/hustle/src/table/tests/lineorder.hsl");

  date = read_from_file
      ("/Users/corrado/hustle/src/table/tests/date.hsl");

  part = read_from_file
      ("/Users/corrado/hustle/src/table/tests/part.hsl");

  supp = read_from_file
      ("/Users/corrado/hustle/src/table/tests/supplier.hsl");

  auto t22 = std::chrono::high_resolution_clock::now();

  std::cout << "READ FROM FILE TIME = " <<
            std::chrono::duration_cast<std::chrono::milliseconds>
                (t22-t11).count() << " ms" << std::endl;

  auto t1 = std::chrono::high_resolution_clock::now();

  // IMPORTANT: There is no Datum constructor that accepts a string as a
  // parameter. You must first create a StringScalar and then pass that in.
  // If you pass in a string to the Datum constructor, it will interpret it
  // as boolean.
  auto p_select_op = std::make_shared<hustle::operators::Select>(
      arrow::compute::CompareOperator::EQUAL,
      "category",
      arrow::compute::Datum(
          std::make_shared<arrow::StringScalar>("MFGR#12"))
  );

  auto s_select_op = std::make_shared<hustle::operators::Select>(
      arrow::compute::CompareOperator::EQUAL,
      "region",
      arrow::compute::Datum(std::make_shared<arrow::StringScalar>
                                ("AMERICA"))
  );


  arrow::compute::Datum empty_selection;

  arrow::compute::Datum p_selection =
      p_select_op->select(part);
  arrow::compute::Datum s_selection =
      s_select_op->select(supp);

  ColumnReference lo_s_ref = {lineorder, "supp key"};
  ColumnReference lo_p_ref = {lineorder, "part key"};
  ColumnReference lo_d_ref = {lineorder, "order date"};

  ColumnReference s_ref = {supp, "supp key"};
  ColumnReference p_ref = {part, "part key"};
  ColumnReference d_ref = {date, "date key"};

  auto join_op_1 = std::make_shared<hustle::operators::Join>(
      lo_s_ref, empty_selection,
      s_ref, s_selection);

  auto join_result_1 = join_op_1->hash_join();

  auto join_op_2 = std::make_shared<hustle::operators::Join>(
      join_result_1, lo_p_ref,
      p_ref, p_selection);

  auto join_result_2 = join_op_2->hash_join();

  auto join_op_3 = std::make_shared<hustle::operators::Join>(
      join_result_2, lo_d_ref,
      d_ref, empty_selection);

  auto join_result_3 = join_op_3->hash_join();

  std::vector<ColumnReference> group_bys = {{date, "year"}, {part, "brand1"}};
  std::vector<ColumnReference> order_bys = {{date, "year"}, {part, "brand1"}};

  AggregateUnit agg_unit = {AggregateKernels::SUM,
                            lineorder,
                            "revenue"};

  std::vector<AggregateUnit> units = {agg_unit};

  auto aggregate_op = std::make_shared<hustle::operators::Aggregate>(
      join_result_3,
      units,
      group_bys,
      order_bys);

  // Perform aggregate
  auto aggregate = aggregate_op->aggregate();

  // Print the result. The valid bit will be printed as the first column.
  if (aggregate != nullptr) aggregate->print();

  auto t2 = std::chrono::high_resolution_clock::now();

  std::cout << "QUERY EXECUTION TIME = " <<
            std::chrono::duration_cast<std::chrono::milliseconds>
                (t2-t1).count() << " ms" << std::endl;

}

TEST_F(SSBTestFixture, SSBQ2_2) {

  auto t11 = std::chrono::high_resolution_clock::now();

  lineorder = read_from_file
      ("/Users/corrado/hustle/src/table/tests/lineorder.hsl");

  date = read_from_file
      ("/Users/corrado/hustle/src/table/tests/date.hsl");

  part = read_from_file
      ("/Users/corrado/hustle/src/table/tests/part.hsl");

  supp = read_from_file
      ("/Users/corrado/hustle/src/table/tests/supplier.hsl");

  auto t22 = std::chrono::high_resolution_clock::now();

  std::cout << "READ FROM FILE TIME = " <<
            std::chrono::duration_cast<std::chrono::milliseconds>
                (t22-t11).count() << " ms" << std::endl;

  auto t1 = std::chrono::high_resolution_clock::now();

  // IMPORTANT: There is no Datum constructor that accepts a string as a
  // parameter. You must first create a StringScalar and then pass that in.
  // If you pass in a string to the Datum constructor, it will interpret it
  // as boolean.
  auto p_select_op_1 = std::make_shared<hustle::operators::Select>(
      arrow::compute::CompareOperator::GREATER_EQUAL,
      "brand1",
      arrow::compute::Datum(
          std::make_shared<arrow::StringScalar>("MFGR#2221"))
  );

  auto p_select_op_2 = std::make_shared<hustle::operators::Select>(
      arrow::compute::CompareOperator::LESS_EQUAL,
      "brand1",
      arrow::compute::Datum(
          std::make_shared<arrow::StringScalar>("MFGR#2228"))
  );

  auto p_select_op_composite_1 =
      std::make_shared<hustle::operators::SelectComposite>
          (p_select_op_1, p_select_op_2,
           hustle::operators::FilterOperator::AND);

  auto s_select_op = std::make_shared<hustle::operators::Select>(
      arrow::compute::CompareOperator::EQUAL,
      "region",
      arrow::compute::Datum(std::make_shared<arrow::StringScalar>
                                ("ASIA"))
  );


  arrow::compute::Datum empty_selection;

  arrow::compute::Datum p_selection =
      p_select_op_composite_1->select(part);
  arrow::compute::Datum s_selection =
      s_select_op->select(supp);

  ColumnReference lo_s_ref = {lineorder, "supp key"};
  ColumnReference lo_p_ref = {lineorder, "part key"};
  ColumnReference lo_d_ref = {lineorder, "order date"};

  ColumnReference s_ref = {supp, "supp key"};
  ColumnReference p_ref = {part, "part key"};
  ColumnReference d_ref = {date, "date key"};

  auto join_op_1 = std::make_shared<hustle::operators::Join>(
      lo_s_ref, empty_selection,
      s_ref, s_selection);

  auto join_result_1 = join_op_1->hash_join();

  auto join_op_2 = std::make_shared<hustle::operators::Join>(
      join_result_1, lo_p_ref,
      p_ref, p_selection);

  auto join_result_2 = join_op_2->hash_join();

  auto join_op_3 = std::make_shared<hustle::operators::Join>(
      join_result_2, lo_d_ref,
      d_ref, empty_selection);

  auto join_result_3 = join_op_3->hash_join();



  std::vector<ColumnReference> group_bys = {{date, "year"}, {part, "brand1"}};
  std::vector<ColumnReference> order_bys = {{date, "year"}, {part,"brand1"}};
  AggregateUnit agg_unit = {AggregateKernels::SUM,
                            lineorder,
                            "revenue"};

  std::vector<AggregateUnit> units = {agg_unit};

  auto aggregate_op = std::make_shared<hustle::operators::Aggregate>(
      join_result_3,
      units,
      group_bys,
      order_bys);

  // Perform aggregate
  auto aggregate = aggregate_op->aggregate();

  // Print the result. The valid bit will be printed as the first column.
  if (aggregate != nullptr) aggregate->print();

  auto t2 = std::chrono::high_resolution_clock::now();

  std::cout << "QUERY EXECUTION TIME = " <<
            std::chrono::duration_cast<std::chrono::milliseconds>
                (t2-t1).count() << " ms" << std::endl;

}

TEST_F(SSBTestFixture, SSBQ2_3) {

  auto t11 = std::chrono::high_resolution_clock::now();

  lineorder = read_from_file
      ("/Users/corrado/hustle/src/table/tests/lineorder.hsl");

  date = read_from_file
      ("/Users/corrado/hustle/src/table/tests/date.hsl");

  part = read_from_file
      ("/Users/corrado/hustle/src/table/tests/part.hsl");

  supp = read_from_file
      ("/Users/corrado/hustle/src/table/tests/supplier.hsl");

  auto t22 = std::chrono::high_resolution_clock::now();

  std::cout << "READ FROM FILE TIME = " <<
            std::chrono::duration_cast<std::chrono::milliseconds>
                (t22-t11).count() << " ms" << std::endl;

  auto t1 = std::chrono::high_resolution_clock::now();

  // IMPORTANT: There is no Datum constructor that accepts a string as a
  // parameter. You must first create a StringScalar and then pass that in.
  // If you pass in a string to the Datum constructor, it will interpret it
  // as boolean.
  auto p_select_op = std::make_shared<hustle::operators::Select>(
      arrow::compute::CompareOperator::EQUAL,
      "brand1",
      arrow::compute::Datum(
          std::make_shared<arrow::StringScalar>("MFGR#2221"))
  );

  auto s_select_op = std::make_shared<hustle::operators::Select>(
      arrow::compute::CompareOperator::EQUAL,
      "region",
      arrow::compute::Datum(std::make_shared<arrow::StringScalar>
                                ("EUROPE"))
  );


  arrow::compute::Datum empty_selection;

  arrow::compute::Datum p_selection =
      p_select_op->select(part);
  arrow::compute::Datum s_selection =
      s_select_op->select(supp);


  ColumnReference lo_s_ref = {lineorder, "supp key"};
  ColumnReference lo_p_ref = {lineorder, "part key"};
  ColumnReference lo_d_ref = {lineorder, "order date"};

  ColumnReference s_ref = {supp, "supp key"};
  ColumnReference p_ref = {part, "part key"};
  ColumnReference d_ref = {date, "date key"};

  auto join_op_1 = std::make_shared<hustle::operators::Join>(
      lo_s_ref, empty_selection,
      s_ref, s_selection);

  auto join_result_1 = join_op_1->hash_join();

  auto join_op_2 = std::make_shared<hustle::operators::Join>(
      join_result_1, lo_p_ref,
      p_ref, p_selection);

  auto join_result_2 = join_op_2->hash_join();

  auto join_op_3 = std::make_shared<hustle::operators::Join>(
      join_result_2, lo_d_ref,
      d_ref, empty_selection);

  auto join_result_3 = join_op_3->hash_join();




  std::vector<ColumnReference> group_bys = {{date, "year"}, {part, "brand1"}};
  std::vector<ColumnReference> order_bys = {{date, "year"}, {part,"brand1"}};
  AggregateUnit agg_unit = {AggregateKernels::SUM,
                            lineorder,
                            "revenue"};

  std::vector<AggregateUnit> units = {agg_unit};

  auto aggregate_op = std::make_shared<hustle::operators::Aggregate>(
      join_result_3,
      units,
      group_bys,
      order_bys);

  // Perform aggregate
  auto aggregate = aggregate_op->aggregate();

  // Print the result. The valid bit will be printed as the first column.
  if (aggregate != nullptr) aggregate->print();

  auto t2 = std::chrono::high_resolution_clock::now();

  std::cout << "QUERY EXECUTION TIME = " <<
            std::chrono::duration_cast<std::chrono::milliseconds>
                (t2-t1).count() << " ms" << std::endl;

}

TEST_F(SSBTestFixture, SSBQ3_1) {

  auto t11 = std::chrono::high_resolution_clock::now();

  lineorder = read_from_file
      ("/Users/corrado/hustle/src/table/tests/lineorder.hsl");

  date = read_from_file
      ("/Users/corrado/hustle/src/table/tests/date.hsl");

  supp = read_from_file
      ("/Users/corrado/hustle/src/table/tests/supplier.hsl");

  cust = read_from_file
      ("/Users/corrado/hustle/src/table/tests/customer.hsl");

  auto t22 = std::chrono::high_resolution_clock::now();

  std::cout << "READ FROM FILE TIME = " <<
            std::chrono::duration_cast<std::chrono::milliseconds>
                (t22-t11).count() << " ms" << std::endl;


  auto t1 = std::chrono::high_resolution_clock::now();

  // IMPORTANT: There is no Datum constructor that accepts a string as a
  // parameter. You must first create a StringScalar and then pass that in.
  // If you pass in a string to the Datum constructor, it will interpret it
  // as boolean.
  auto c_select_op = std::make_shared<hustle::operators::Select>(
      arrow::compute::CompareOperator::EQUAL,
      "region",
      arrow::compute::Datum(
          std::make_shared<arrow::StringScalar>("ASIA"))
  );

  auto s_select_op = std::make_shared<hustle::operators::Select>(
      arrow::compute::CompareOperator::EQUAL,
      "region",
      arrow::compute::Datum(
          std::make_shared<arrow::StringScalar>("ASIA"))
  );
  auto d_select_op_1 = std::make_shared<hustle::operators::Select>(
      arrow::compute::CompareOperator::GREATER_EQUAL,
      "year",
      arrow::compute::Datum((int64_t) 1992)
  );
  auto d_select_op_2 = std::make_shared<hustle::operators::Select>(
      arrow::compute::CompareOperator::LESS_EQUAL,
      "year",
      arrow::compute::Datum((int64_t) 1997)
  );
  auto d_select_op_composite_1 =
      std::make_shared<hustle::operators::SelectComposite>
          (d_select_op_1, d_select_op_2,
           hustle::operators::FilterOperator::AND);

  arrow::compute::Datum empty_selection;

  auto d_selection = d_select_op_composite_1->select(date);
  auto s_selection = s_select_op->select(supp);
  auto c_selection = c_select_op->select(cust);

  ColumnReference lo_s_ref = {lineorder, "supp key"};
  ColumnReference lo_c_ref = {lineorder, "cust key"};
  ColumnReference lo_p_ref = {lineorder, "part key"};
  ColumnReference lo_d_ref = {lineorder, "order date"};

  ColumnReference s_ref = {supp, "supp key"};
  ColumnReference c_ref = {cust, "cust key"};
  ColumnReference p_ref = {part, "part key"};
  ColumnReference d_ref = {date, "date key"};

  auto join_op_1 = std::make_shared<hustle::operators::Join>(
      lo_s_ref, empty_selection,
      s_ref, s_selection);

  auto join_result_1 = join_op_1->hash_join();

  auto join_op_2 = std::make_shared<hustle::operators::Join>(
      join_result_1, lo_c_ref,
      c_ref, c_selection);

  auto join_result_2 = join_op_2->hash_join();

  auto join_op_3 = std::make_shared<hustle::operators::Join>(
      join_result_2, lo_d_ref,
      d_ref, d_selection);

  auto join_result_3 = join_op_3->hash_join();



  std::vector<ColumnReference> group_bys = {{cust, "nation"},
                                            {supp, "nation"},
                                            {date,"year"}};
  //TODO(nicholas): We currently do not support sorting on the aggregate
  // column, so this result will not look as expected.
  std::vector<ColumnReference> order_bys = {{date,"year"}};
  AggregateUnit agg_unit = {AggregateKernels::SUM,
                            lineorder,
                            "revenue"};

  std::vector<AggregateUnit> units = {agg_unit};

  auto aggregate_op = std::make_shared<hustle::operators::Aggregate>(
      join_result_3,
      units,
      group_bys,
      order_bys);

  // Perform aggregate
  auto aggregate = aggregate_op->aggregate();

  // Print the result. The valid bit will be printed as the first column.
  if (aggregate != nullptr) aggregate->print();

  auto t2 = std::chrono::high_resolution_clock::now();

  std::cout << "QUERY EXECUTION TIME = " <<
            std::chrono::duration_cast<std::chrono::milliseconds>
                (t2-t1).count() << " ms" << std::endl;

}

TEST_F(SSBTestFixture, SSBQ3_2) {
  auto t11 = std::chrono::high_resolution_clock::now();

  lineorder = read_from_file
      ("/Users/corrado/hustle/src/table/tests/lineorder.hsl");

  date = read_from_file
      ("/Users/corrado/hustle/src/table/tests/date.hsl");

  supp = read_from_file
      ("/Users/corrado/hustle/src/table/tests/supplier.hsl");

  cust = read_from_file
      ("/Users/corrado/hustle/src/table/tests/customer.hsl");

  auto t22 = std::chrono::high_resolution_clock::now();

  std::cout << "READ FROM FILE TIME = " <<
            std::chrono::duration_cast<std::chrono::milliseconds>
                (t22-t11).count() << " ms" << std::endl;

  auto t1 = std::chrono::high_resolution_clock::now();

  // IMPORTANT: There is no Datum constructor that accepts a string as a
  // parameter. You must first create a StringScalar and then pass that in.
  // If you pass in a string to the Datum constructor, it will interpret it
  // as boolean.
  auto c_select_op = std::make_shared<hustle::operators::Select>(
      arrow::compute::CompareOperator::EQUAL,
      "nation",
      arrow::compute::Datum(
          std::make_shared<arrow::StringScalar>("UNITED STATES"))
  );

  auto s_select_op = std::make_shared<hustle::operators::Select>(
      arrow::compute::CompareOperator::EQUAL,
      "nation",
      arrow::compute::Datum(
          std::make_shared<arrow::StringScalar>("UNITED STATES"))
  );
  auto d_select_op_1 = std::make_shared<hustle::operators::Select>(
      arrow::compute::CompareOperator::GREATER_EQUAL,
      "year",
      arrow::compute::Datum((int64_t) 1992)
  );
  auto d_select_op_2 = std::make_shared<hustle::operators::Select>(
      arrow::compute::CompareOperator::LESS_EQUAL,
      "year",
      arrow::compute::Datum((int64_t) 1997)
  );
  auto d_select_op_composite_1 =
      std::make_shared<hustle::operators::SelectComposite>
          (d_select_op_1, d_select_op_2,
           hustle::operators::FilterOperator::AND);

  arrow::compute::Datum empty_selection;

  auto d_selection = d_select_op_composite_1->select(date);
  auto s_selection = s_select_op->select(supp);
  auto c_selection = c_select_op->select(cust);


  ColumnReference lo_s_ref = {lineorder, "supp key"};
  ColumnReference lo_c_ref = {lineorder, "cust key"};
  ColumnReference lo_p_ref = {lineorder, "part key"};
  ColumnReference lo_d_ref = {lineorder, "order date"};

  ColumnReference s_ref = {supp, "supp key"};
  ColumnReference c_ref = {cust, "cust key"};
  ColumnReference p_ref = {part, "part key"};
  ColumnReference d_ref = {date, "date key"};

  auto join_op_1 = std::make_shared<hustle::operators::Join>(
      lo_s_ref, empty_selection,
      s_ref, s_selection);

  auto join_result_1 = join_op_1->hash_join();

  auto join_op_2 = std::make_shared<hustle::operators::Join>(
      join_result_1, lo_c_ref,
      c_ref, c_selection);

  auto join_result_2 = join_op_2->hash_join();

  auto join_op_3 = std::make_shared<hustle::operators::Join>(
      join_result_2, lo_d_ref,
      d_ref, d_selection);

  auto join_result_3 = join_op_3->hash_join();


  //TODO(nicholas): Result is incorrectly grouped when two column
  // references share the same name.
  std::vector<ColumnReference> group_bys = {{cust, "city"},
                                            {supp, "city"},
                                            {date,"year"}};
  //TODO(nicholas): We currently do not support sorting on the aggregate
  // column, so this result will not look as expected.
  //TODO(nicholas): The strings in order_bys must correspond to the
  // ColumnReferences in group_bys. Since we group_by year last, we must
  // put two placeholder empty string before it. Need to fix this.
  std::vector<ColumnReference> order_bys = {{date,"year"}};
  AggregateUnit agg_unit = {AggregateKernels::SUM,
                            lineorder,
                            "revenue"};

  std::vector<AggregateUnit> units = {agg_unit};

  auto aggregate_op = std::make_shared<hustle::operators::Aggregate>(
      join_result_3,
      units,
      group_bys,
      order_bys);

  // Perform aggregate
  auto aggregate = aggregate_op->aggregate();

  // Print the result. The valid bit will be printed as the first column.
  if (aggregate != nullptr) aggregate->print();

  auto t2 = std::chrono::high_resolution_clock::now();

  std::cout << "QUERY EXECUTION TIME = " <<
            std::chrono::duration_cast<std::chrono::milliseconds>
                (t2-t1).count() << " ms" << std::endl;

}

TEST_F(SSBTestFixture, SSBQ3_3) {
  auto t11 = std::chrono::high_resolution_clock::now();

  lineorder = read_from_file
      ("/Users/corrado/hustle/src/table/tests/lineorder.hsl");

  date = read_from_file
      ("/Users/corrado/hustle/src/table/tests/date.hsl");

  supp = read_from_file
      ("/Users/corrado/hustle/src/table/tests/supplier.hsl");

  cust = read_from_file
      ("/Users/corrado/hustle/src/table/tests/customer.hsl");

  auto t22 = std::chrono::high_resolution_clock::now();

  std::cout << "READ FROM FILE TIME = " <<
            std::chrono::duration_cast<std::chrono::milliseconds>
                (t22-t11).count() << " ms" << std::endl;

  auto t1 = std::chrono::high_resolution_clock::now();

  // IMPORTANT: There is no Datum constructor that accepts a string as a
  // parameter. You must first create a StringScalar and then pass that in.
  // If you pass in a string to the Datum constructor, it will interpret it
  // as boolean.
  auto c_select_op = std::make_shared<hustle::operators::Select>(
      arrow::compute::CompareOperator::EQUAL,
      "nation",
      arrow::compute::Datum(
          std::make_shared<arrow::StringScalar>("UNITED STATES"))
  );

  auto s_select_op = std::make_shared<hustle::operators::Select>(
      arrow::compute::CompareOperator::EQUAL,
      "nation",
      arrow::compute::Datum(
          std::make_shared<arrow::StringScalar>("UNITED STATES"))
  );
  auto d_select_op_1 = std::make_shared<hustle::operators::Select>(
      arrow::compute::CompareOperator::GREATER_EQUAL,
      "year",
      arrow::compute::Datum((int64_t) 1992)
  );
  auto d_select_op_2 = std::make_shared<hustle::operators::Select>(
      arrow::compute::CompareOperator::LESS_EQUAL,
      "year",
      arrow::compute::Datum((int64_t) 1997)
  );
  auto d_select_op_composite_1 =
      std::make_shared<hustle::operators::SelectComposite>
          (d_select_op_1, d_select_op_2,
           hustle::operators::FilterOperator::AND);

  arrow::compute::Datum empty_selection;

  auto d_selection = d_select_op_composite_1->select(date);
  auto s_selection = s_select_op->select(supp);
  auto c_selection = c_select_op->select(cust);

  ColumnReference lo_s_ref = {lineorder, "supp key"};
  ColumnReference lo_c_ref = {lineorder, "cust key"};
  ColumnReference lo_p_ref = {lineorder, "part key"};
  ColumnReference lo_d_ref = {lineorder, "order date"};

  ColumnReference s_ref = {supp, "supp key"};
  ColumnReference c_ref = {cust, "cust key"};
  ColumnReference p_ref = {part, "part key"};
  ColumnReference d_ref = {date, "date key"};

  auto join_op_1 = std::make_shared<hustle::operators::Join>(
      lo_s_ref, empty_selection,
      s_ref, s_selection);

  auto join_result_1 = join_op_1->hash_join();

  auto join_op_2 = std::make_shared<hustle::operators::Join>(
      join_result_1, lo_c_ref,
      c_ref, c_selection);

  auto join_result_2 = join_op_2->hash_join();

  auto join_op_3 = std::make_shared<hustle::operators::Join>(
      join_result_2, lo_d_ref,
      d_ref, d_selection);

  auto join_result_3 = join_op_3->hash_join();

  std::vector<ColumnReference> group_bys = {{date,"year"},
                                            {cust, "city"},
                                            {supp, "city"},
  };
  //TODO(nicholas): We currently do not support sorting on the aggregate
  // column, so this result will not look as expected.
  std::vector<ColumnReference> order_bys = {{date,"year"}};
  AggregateUnit agg_unit = {AggregateKernels::SUM,
                            lineorder,
                            "revenue"};

  std::vector<AggregateUnit> units = {agg_unit};

  auto aggregate_op = std::make_shared<hustle::operators::Aggregate>(
      join_result_3,
      units,
      group_bys,
      order_bys);

  // Perform aggregate
  auto aggregate = aggregate_op->aggregate();

  // Print the result. The valid bit will be printed as the first column.
  if (aggregate != nullptr) aggregate->print();

  auto t2 = std::chrono::high_resolution_clock::now();

  std::cout << "QUERY EXECUTION TIME = " <<
            std::chrono::duration_cast<std::chrono::milliseconds>
                (t2-t1).count() << " ms" << std::endl;

}
*/
TEST_F(SSBTestFixture, SSBQ4_1) {

  auto t11 = std::chrono::high_resolution_clock::now();

  lineorder = read_from_file
      ("/Users/corrado/hustle/src/table/tests/lineorder.hsl");

  date = read_from_file
      ("/Users/corrado/hustle/src/table/tests/date.hsl");

  part = read_from_file
      ("/Users/corrado/hustle/src/table/tests/part.hsl");

  supp = read_from_file
      ("/Users/corrado/hustle/src/table/tests/supplier.hsl");

  cust = read_from_file
      ("/Users/corrado/hustle/src/table/tests/customer.hsl");

  auto t22 = std::chrono::high_resolution_clock::now();

  std::cout << "READ FROM FILE TIME = " <<
            std::chrono::duration_cast<std::chrono::milliseconds>
                (t22-t11).count() << " ms" << std::endl;

  auto t1 = std::chrono::high_resolution_clock::now();

<<<<<<< HEAD
  // IMPORTANT: There is no Datum constructor that accepts a string as a
  // parameter. You must first create a StringScalar and then pass that in.
  // If you pass in a string to the Datum constructor, it will interpet it
  // as boolean.
  auto p_select_op_1 = std::make_shared<hustle::operators::Select>(
      arrow::compute::CompareOperator::EQUAL,
      "mfgr",
      arrow::compute::Datum(
          std::make_shared<arrow::StringScalar>("MFGR#1"))
  );

  auto p_select_op_2 = std::make_shared<hustle::operators::Select>(
      arrow::compute::CompareOperator::EQUAL,
      "mfgr",
      arrow::compute::Datum(
          std::make_shared<arrow::StringScalar>("MFGR#2"))
  );

  auto p_select_op_composite_1 =
      std::make_shared<hustle::operators::SelectComposite>
          (p_select_op_1, p_select_op_2,
           hustle::operators::FilterOperator::OR);

  auto c_select_op = std::make_shared<hustle::operators::Select>(
      arrow::compute::CompareOperator::EQUAL,
      "region",
      arrow::compute::Datum(std::make_shared<arrow::StringScalar>
                                ("AMERICA"))
  );

  auto s_select_op = std::make_shared<hustle::operators::Select>(
      arrow::compute::CompareOperator::EQUAL,
      "region",
      arrow::compute::Datum(std::make_shared<arrow::StringScalar>
                                ("AMERICA"))
  );


  arrow::compute::Datum empty_selection;
=======
    // IMPORTANT: There is no Datum constructor that accepts a string as a
    // parameter. You must first create a StringScalar and then pass that in.
    // If you pass in a string to the Datum constructor, it will interpet it
    // as boolean.
    auto p_select_op_1 = std::make_shared<hustle::operators::Select>(
            part,
            arrow::compute::CompareOperator::EQUAL,
            "mfgr",
            arrow::compute::Datum(
                    std::make_shared<arrow::StringScalar>("MFGR#1"))
    );

    auto p_select_op_2 = std::make_shared<hustle::operators::Select>(
            part,
            arrow::compute::CompareOperator::EQUAL,
            "mfgr",
            arrow::compute::Datum(
                    std::make_shared<arrow::StringScalar>("MFGR#2"))
    );

    auto p_select_op_composite_1 =
            std::make_shared<hustle::operators::SelectComposite>
                    (part, p_select_op_1, p_select_op_2,
                     hustle::operators::FilterOperator::OR);

    auto c_select_op = std::make_shared<hustle::operators::Select>(
            cust,
            arrow::compute::CompareOperator::EQUAL,
            "region",
            arrow::compute::Datum(std::make_shared<arrow::StringScalar>
                                          ("AMERICA"))
    );

    auto s_select_op = std::make_shared<hustle::operators::Select>(
            supp,
            arrow::compute::CompareOperator::EQUAL,
            "region",
            arrow::compute::Datum(std::make_shared<arrow::StringScalar>
                                          ("AMERICA"))
    );


    arrow::compute::Datum empty_selection;
    auto empty_result = std::make_shared<hustle::operators::SelectResult>
            (empty_selection);
>>>>>>> 7f4e9540

  ColumnReference lo_s_ref = {lineorder, "supp key"};
  ColumnReference lo_c_ref = {lineorder, "cust key"};
  ColumnReference lo_p_ref = {lineorder, "part key"};
  ColumnReference lo_d_ref = {lineorder, "order date"};

  ColumnReference s_ref = {supp, "supp key"};
  ColumnReference c_ref = {cust, "cust key"};
  ColumnReference p_ref = {part, "part key"};
  ColumnReference d_ref = {date, "date key"};

<<<<<<< HEAD
  auto p_selection = p_select_op_composite_1->select(part);
  auto s_selection = s_select_op->select(supp);
  auto c_selection = c_select_op->select(cust);

  auto join_op_1 = std::make_shared<hustle::operators::Join>(
      lo_s_ref, empty_selection,
      s_ref, s_selection);

  auto join_result_1 = join_op_1->hash_join();

  auto join_op_2 = std::make_shared<hustle::operators::Join>(
      join_result_1, lo_c_ref,
      c_ref, c_selection);

  auto join_result_2 = join_op_2->hash_join();

  auto join_op_3 = std::make_shared<hustle::operators::Join>(
      join_result_2, lo_p_ref,
      p_ref, p_selection);

  auto join_result_3 = join_op_3->hash_join();

  auto join_op_4 = std::make_shared<hustle::operators::Join>(
      join_result_3,  lo_d_ref,
      d_ref, empty_selection);

  auto join_result_4 = join_op_4->hash_join();
=======
    auto p_selection = p_select_op_composite_1->run();
    auto s_selection = s_select_op->run();
    auto c_selection = c_select_op->run();

    auto join_op_1 = std::make_shared<hustle::operators::Join>(
            lo_s_ref, empty_result,
            s_ref, s_selection);

    auto join_result_1 = join_op_1->run();

    auto join_op_2 = std::make_shared<hustle::operators::Join>(
            lo_c_ref, join_result_1,
            c_ref, c_selection);

    auto join_result_2 = join_op_2->run();

    auto join_op_3 = std::make_shared<hustle::operators::Join>(
            lo_p_ref, join_result_2,
            p_ref, p_selection);

    auto join_result_3 = join_op_3->run();

    auto join_op_4 = std::make_shared<hustle::operators::Join>(
            lo_d_ref, join_result_3,
            d_ref, empty_result);

    auto join_result_4 = join_op_4->run();
>>>>>>> 7f4e9540

  std::vector<ColumnReference> group_bys = {{date,"year"},
                                            {cust, "nation"}};
  //TODO(nicholas): We currently do not support sorting on the aggregate
  // column, so this result will not look as expected.
  std::vector<ColumnReference> order_bys = {{date,"year"},
                                            {cust, "nation"}};
  AggregateUnit agg_unit = {AggregateKernels::SUM,
                            lineorder,
                            "revenue"};

  std::vector<AggregateUnit> units = {agg_unit};

  auto aggregate_op = std::make_shared<hustle::operators::Aggregate>(
      join_result_4,
      units,
      group_bys,
      order_bys);

  // Perform aggregate
  auto aggregate = aggregate_op->aggregate();

  // Print the result. The valid bit will be printed as the first column.
  if (aggregate != nullptr) aggregate->print();

  auto t2 = std::chrono::high_resolution_clock::now();

  std::cout << "QUERY EXECUTION TIME = " <<
            std::chrono::duration_cast<std::chrono::milliseconds>
                (t2-t1).count() << " ms" << std::endl;

}

TEST_F(SSBTestFixture, testest){

  date = read_from_file
      ("/Users/corrado/hustle/src/table/tests/date.hsl");

  arrow::Int64Builder indices_builder;
  std::shared_ptr<arrow::Int64Array> indices;
  for(int i=0; i<date->get_num_rows(); i++) {
    indices_builder.Append(i);
  }
  indices_builder.Finish(&indices);

  std::shared_ptr<arrow::Int64Array> indices2;
  for(int i=0; i<date->get_num_rows(); i+=2) {
    indices_builder.Append(i);
  }
  indices_builder.Finish(&indices2);

  arrow::compute::FunctionContext function_context(
      arrow::default_memory_pool());
  arrow::compute::TakeOptions take_options;
  arrow::compute::Datum out_indices;
  std::shared_ptr<arrow::ChunkedArray> out_ref;

  arrow::compute::Match(&function_context,
                        indices2, indices, &out_indices);

  std::cout << out_indices.make_array()->ToString() <<
            std::endl;


}<|MERGE_RESOLUTION|>--- conflicted
+++ resolved
@@ -355,100 +355,1050 @@
 /*
 TEST_F(SSBTestFixture, SSBQ1_1) {
 
+    lineorder = read_from_file
+            ("/Users/corrado/hustle/src/table/tests/lineorder.hsl");
+
+    date = read_from_file
+            ("/Users/corrado/hustle/src/table/tests/date.hsl");
+
+    // date.year = 1993
+    auto d_select_op = std::make_shared<hustle::operators::Select>(
+            arrow::compute::CompareOperator::EQUAL,
+            "year",
+            arrow::compute::Datum((int64_t) 1993)
+    );
+
+    // lineorder.discount >= 1
+    auto lo_select_op_1 = std::make_shared<hustle::operators::Select>(
+            arrow::compute::CompareOperator::GREATER_EQUAL,
+            "discount",
+            arrow::compute::Datum((int64_t) 1)
+    );
+
+    // lineorder.discount <= 3
+    auto lo_select_op_2 = std::make_shared<hustle::operators::Select>(
+            arrow::compute::CompareOperator::LESS_EQUAL,
+            "discount",
+            arrow::compute::Datum((int64_t) 3)
+    );
+
+    // lineorder.quantity < 25
+    auto lo_select_op_3 = std::make_shared<hustle::operators::Select>(
+            arrow::compute::CompareOperator::LESS,
+            "quantity",
+            arrow::compute::Datum((int64_t) 25)
+    );
+
+    // Combine select operators.
+    auto lo_select_op_composite_1 =
+            std::make_shared<hustle::operators::SelectComposite>
+                    (lo_select_op_1, lo_select_op_2,
+                     hustle::operators::FilterOperator::AND);
+    auto lo_select_op_composite_2 =
+            std::make_shared<hustle::operators::SelectComposite>
+                    (lo_select_op_composite_1, lo_select_op_3,
+                     hustle::operators::FilterOperator::AND);
+
+    auto t1 = std::chrono::high_resolution_clock::now();
+
+    arrow::compute::Datum lo_selection =
+            lo_select_op_composite_2->select(lineorder);
+    arrow::compute::Datum d_selection =
+            d_select_op->select(date);
+
+    arrow::compute::Datum empty_selection;
+    ColumnReference lo_d_ref = {lineorder, "order date"};
+
+    ColumnReference d_ref = {date, "date key"};
+
+    // Join lineorder.order date == date.date key
+    Join join_op(lo_d_ref, lo_selection,
+                 d_ref, d_selection);
+
+    auto join_result = join_op.hash_join();
+
+    AggregateUnit agg_unit = {AggregateKernels::SUM,
+                              lineorder,
+                              "revenue"};
+
+    std::vector<AggregateUnit> units = {agg_unit};
+    std::vector<ColumnReference> group_bys = {{date, "year"}};
+    std::vector<ColumnReference> order_bys = {};
+
+    auto aggregate_op = std::make_shared<hustle::operators::Aggregate>(
+            join_result,
+            units,
+            group_bys,
+            order_bys);
+
+    // Perform aggregate over resulting join table
+    auto aggregate = aggregate_op->aggregate();
+
+    // Print the result. The valid bit will be printed as the first column.
+    std::cout << "\nAGGREGATE" << std::endl;
+    if (aggregate != nullptr) aggregate->print();
+
+}
+
+TEST_F(SSBTestFixture, SSBQ1_2) {
+
+    auto t11 = std::chrono::high_resolution_clock::now();
+
+    lineorder = read_from_file
+            ("/Users/corrado/hustle/src/table/tests/lineorder.hsl");
+
+    date = read_from_file
+            ("/Users/corrado/hustle/src/table/tests/date.hsl");
+
+    auto t22 = std::chrono::high_resolution_clock::now();
+
+    std::cout << "READ FROM FILE TIME = " <<
+              std::chrono::duration_cast<std::chrono::milliseconds>
+                      (t22-t11).count() << " ms" << std::endl;
+
+    auto t1 = std::chrono::high_resolution_clock::now();
+
+    // date.year month num = 199401
+    auto d_select_op = std::make_shared<hustle::operators::Select>(
+            arrow::compute::CompareOperator::EQUAL,
+            "year month num",
+            arrow::compute::Datum((int64_t) 199401)
+    );
+
+    // lineorder.discount >= 4
+    auto lo_select_op_1 = std::make_shared<hustle::operators::Select>(
+            arrow::compute::CompareOperator::GREATER_EQUAL,
+            "discount",
+            arrow::compute::Datum((int64_t) 4)
+    );
+
+    // lineorder.discount <= 6
+    auto lo_select_op_2 = std::make_shared<hustle::operators::Select>(
+            arrow::compute::CompareOperator::LESS_EQUAL,
+            "discount",
+            arrow::compute::Datum((int64_t) 6)
+    );
+
+    // lineorder.quantity >= 26
+    auto lo_select_op_3 = std::make_shared<hustle::operators::Select>(
+            arrow::compute::CompareOperator::GREATER_EQUAL,
+            "quantity",
+            arrow::compute::Datum((int64_t) 26)
+    );
+
+    // lineorder.quantity <= 35
+    auto lo_select_op_4 = std::make_shared<hustle::operators::Select>(
+            arrow::compute::CompareOperator::LESS_EQUAL,
+            "quantity",
+            arrow::compute::Datum((int64_t) 35)
+    );
+
+    // Combine select operators
+    auto lo_select_op_composite_1 =
+            std::make_shared<hustle::operators::SelectComposite>
+                    (lo_select_op_1, lo_select_op_2,
+                     hustle::operators::FilterOperator::AND);
+
+    auto lo_select_op_composite_2 =
+            std::make_shared<hustle::operators::SelectComposite>
+                    (lo_select_op_3, lo_select_op_4,
+                     hustle::operators::FilterOperator::AND);
+
+    auto lo_select_op_composite_3 =
+            std::make_shared<hustle::operators::SelectComposite>(
+                    lo_select_op_composite_1,
+                    lo_select_op_composite_2,
+                    hustle::operators::FilterOperator::AND);
+
+    auto lo_selection = lo_select_op_composite_3->select
+            (lineorder);
+    auto d_selection = d_select_op->select(date);
+
+    ColumnReference lo_d_ref = {lineorder, "order date"};
+
+    ColumnReference d_ref = {date, "date key"};
+
+    // Join lineorder.order date == date.date key
+    Join join_op(lo_d_ref, lo_selection,
+                 d_ref, d_selection);
+
+    auto join_result = join_op.hash_join();
+
+    AggregateUnit agg_unit = {AggregateKernels::SUM,
+                              lineorder,
+                              "revenue"};
+
+    std::vector<AggregateUnit> units = {agg_unit};
+    std::vector<ColumnReference> group_bys = {};
+    std::vector<ColumnReference> order_bys = {};
+
+    auto aggregate_op = std::make_shared<hustle::operators::Aggregate>(
+            join_result,
+            units,
+            group_bys,
+            order_bys);
+
+    // Perform aggregate over resulting join table
+    auto aggregate = aggregate_op->aggregate();
+
+    // Print the result. The valid bit will be printed as the first column.
+    if (aggregate != nullptr) aggregate->print();
+
+    auto t2 = std::chrono::high_resolution_clock::now();
+
+    std::cout << "QUERY EXECUTION TIME = " <<
+              std::chrono::duration_cast<std::chrono::milliseconds>
+                      (t2-t1).count() << " ms" << std::endl;
+}
+
+TEST_F(SSBTestFixture, SSBQ1_3) {
+
+    auto t11 = std::chrono::high_resolution_clock::now();
+
+    lineorder = read_from_file
+            ("/Users/corrado/hustle/src/table/tests/lineorder.hsl");
+
+    date = read_from_file
+            ("/Users/corrado/hustle/src/table/tests/date.hsl");
+
+    auto t22 = std::chrono::high_resolution_clock::now();
+
+    std::cout << "READ FROM FILE TIME = " <<
+              std::chrono::duration_cast<std::chrono::milliseconds>
+                      (t22-t11).count() << " ms" << std::endl;
+
+    auto t1 = std::chrono::high_resolution_clock::now();
+
+    // date.week num in year = 6
+    auto d_select_op_1 = std::make_shared<hustle::operators::Select>(
+            arrow::compute::CompareOperator::EQUAL,
+            "week num in year",
+            arrow::compute::Datum((int64_t) 6)
+    );
+
+    // date.year = 1994
+    auto d_select_op_2 = std::make_shared<hustle::operators::Select>(
+            arrow::compute::CompareOperator::EQUAL,
+            "year",
+            arrow::compute::Datum((int64_t) 1994)
+    );
+
+    // Combine select operators
+    auto d_select_op_composite_1 =
+            std::make_shared<hustle::operators::SelectComposite>
+                    (d_select_op_1, d_select_op_2,
+                     hustle::operators::FilterOperator::AND);
+
+    // lineorder.discount >= 4
+    auto lo_select_op_1 = std::make_shared<hustle::operators::Select>(
+            arrow::compute::CompareOperator::GREATER_EQUAL,
+            "discount",
+            arrow::compute::Datum((int64_t) 5)
+    );
+
+    // lineorder.discount <= 6
+    auto lo_select_op_2 = std::make_shared<hustle::operators::Select>(
+            arrow::compute::CompareOperator::LESS_EQUAL,
+            "discount",
+            arrow::compute::Datum((int64_t) 7)
+    );
+
+    // lineorder.quantity >= 26
+    auto lo_select_op_3 = std::make_shared<hustle::operators::Select>(
+            arrow::compute::CompareOperator::GREATER_EQUAL,
+            "quantity",
+            arrow::compute::Datum((int64_t) 26)
+    );
+
+    // lineorder.quantity <= 35
+    auto lo_select_op_4 = std::make_shared<hustle::operators::Select>(
+            arrow::compute::CompareOperator::LESS_EQUAL,
+            "quantity",
+            arrow::compute::Datum((int64_t) 35)
+    );
+
+    // Combine select operators
+    auto lo_select_op_composite_1 =
+            std::make_shared<hustle::operators::SelectComposite>
+                    (lo_select_op_1, lo_select_op_2,
+                     hustle::operators::FilterOperator::AND);
+
+    auto lo_select_op_composite_2 =
+            std::make_shared<hustle::operators::SelectComposite>
+                    (lo_select_op_3, lo_select_op_4,
+                     hustle::operators::FilterOperator::AND);
+
+    auto lo_select_op_composite_3 =
+            std::make_shared<hustle::operators::SelectComposite>(
+                    lo_select_op_composite_1,
+                    lo_select_op_composite_2,
+                    hustle::operators::FilterOperator::AND);
+
+    auto lo_selection = lo_select_op_composite_3->select
+            (lineorder);
+    auto d_selection = d_select_op_composite_1->select(date);
+
+    ColumnReference lo_d_ref = {lineorder, "order date"};
+
+    ColumnReference d_ref = {date, "date key"};
+
+    // Join lineorder.order date == date.date key
+    Join join_op(lo_d_ref, lo_selection,
+                 d_ref, d_selection);
+
+    auto join_result = join_op.hash_join();
+
+    AggregateUnit agg_unit = {AggregateKernels::SUM,
+                              lineorder,
+                              "revenue"};
+
+    std::vector<AggregateUnit> units = {agg_unit};
+    std::vector<ColumnReference> group_bys = {};
+    std::vector<ColumnReference> order_bys = {};
+
+    auto aggregate_op = std::make_shared<hustle::operators::Aggregate>(
+            join_result,
+            units,
+            group_bys,
+            order_bys);
+
+    // Perform aggregate over resulting join table
+    auto aggregate = aggregate_op->aggregate();
+
+    // Print the result. The valid bit will be printed as the first column.
+    if (aggregate != nullptr) aggregate->print();
+
+    auto t2 = std::chrono::high_resolution_clock::now();
+
+    std::cout << "QUERY EXECUTION TIME = " <<
+              std::chrono::duration_cast<std::chrono::milliseconds>
+                      (t2-t1).count() << " ms" << std::endl;
+}
+
+TEST_F(SSBTestFixture, SSBQ2_1) {
+
+    auto t11 = std::chrono::high_resolution_clock::now();
+
+    lineorder = read_from_file
+            ("/Users/corrado/hustle/src/table/tests/lineorder.hsl");
+
+    date = read_from_file
+            ("/Users/corrado/hustle/src/table/tests/date.hsl");
+
+    part = read_from_file
+            ("/Users/corrado/hustle/src/table/tests/part.hsl");
+
+    supp = read_from_file
+            ("/Users/corrado/hustle/src/table/tests/supplier.hsl");
+
+    auto t22 = std::chrono::high_resolution_clock::now();
+
+    std::cout << "READ FROM FILE TIME = " <<
+              std::chrono::duration_cast<std::chrono::milliseconds>
+                      (t22-t11).count() << " ms" << std::endl;
+
+    auto t1 = std::chrono::high_resolution_clock::now();
+
+    // IMPORTANT: There is no Datum constructor that accepts a string as a
+    // parameter. You must first create a StringScalar and then pass that in.
+    // If you pass in a string to the Datum constructor, it will interpret it
+    // as boolean.
+    auto p_select_op = std::make_shared<hustle::operators::Select>(
+            arrow::compute::CompareOperator::EQUAL,
+            "category",
+            arrow::compute::Datum(
+                    std::make_shared<arrow::StringScalar>("MFGR#12"))
+    );
+
+    auto s_select_op = std::make_shared<hustle::operators::Select>(
+            arrow::compute::CompareOperator::EQUAL,
+            "region",
+            arrow::compute::Datum(std::make_shared<arrow::StringScalar>
+                                          ("AMERICA"))
+    );
+
+
+    arrow::compute::Datum empty_selection;
+
+    arrow::compute::Datum p_selection =
+            p_select_op->select(part);
+    arrow::compute::Datum s_selection =
+            s_select_op->select(supp);
+
+    ColumnReference lo_s_ref = {lineorder, "supp key"};
+    ColumnReference lo_p_ref = {lineorder, "part key"};
+    ColumnReference lo_d_ref = {lineorder, "order date"};
+
+    ColumnReference s_ref = {supp, "supp key"};
+    ColumnReference p_ref = {part, "part key"};
+    ColumnReference d_ref = {date, "date key"};
+
+    auto join_op_1 = std::make_shared<hustle::operators::Join>(
+            lo_s_ref, empty_selection,
+            s_ref, s_selection);
+
+    auto join_result_1 = join_op_1->hash_join();
+
+    auto join_op_2 = std::make_shared<hustle::operators::Join>(
+            join_result_1, lo_p_ref,
+            p_ref, p_selection);
+
+    auto join_result_2 = join_op_2->hash_join();
+
+    auto join_op_3 = std::make_shared<hustle::operators::Join>(
+            join_result_2, lo_d_ref,
+            d_ref, empty_selection);
+
+    auto join_result_3 = join_op_3->hash_join();
+
+    std::vector<ColumnReference> group_bys = {{date, "year"}, {part, "brand1"}};
+    std::vector<ColumnReference> order_bys = {{date, "year"}, {part, "brand1"}};
+
+AggregateUnit agg_unit = {AggregateKernels::SUM,
+                              lineorder,
+                              "revenue"};
+
+    std::vector<AggregateUnit> units = {agg_unit};
+
+    auto aggregate_op = std::make_shared<hustle::operators::Aggregate>(
+            join_result_3,
+            units,
+            group_bys,
+            order_bys);
+
+    // Perform aggregate
+    auto aggregate = aggregate_op->aggregate();
+
+    // Print the result. The valid bit will be printed as the first column.
+    if (aggregate != nullptr) aggregate->print();
+
+    auto t2 = std::chrono::high_resolution_clock::now();
+
+    std::cout << "QUERY EXECUTION TIME = " <<
+              std::chrono::duration_cast<std::chrono::milliseconds>
+                      (t2-t1).count() << " ms" << std::endl;
+
+}
+
+TEST_F(SSBTestFixture, SSBQ2_2) {
+
+    auto t11 = std::chrono::high_resolution_clock::now();
+
+    lineorder = read_from_file
+            ("/Users/corrado/hustle/src/table/tests/lineorder.hsl");
+
+    date = read_from_file
+            ("/Users/corrado/hustle/src/table/tests/date.hsl");
+
+    part = read_from_file
+            ("/Users/corrado/hustle/src/table/tests/part.hsl");
+
+    supp = read_from_file
+            ("/Users/corrado/hustle/src/table/tests/supplier.hsl");
+
+    auto t22 = std::chrono::high_resolution_clock::now();
+
+    std::cout << "READ FROM FILE TIME = " <<
+              std::chrono::duration_cast<std::chrono::milliseconds>
+                      (t22-t11).count() << " ms" << std::endl;
+
+    auto t1 = std::chrono::high_resolution_clock::now();
+
+    // IMPORTANT: There is no Datum constructor that accepts a string as a
+    // parameter. You must first create a StringScalar and then pass that in.
+    // If you pass in a string to the Datum constructor, it will interpret it
+    // as boolean.
+    auto p_select_op_1 = std::make_shared<hustle::operators::Select>(
+            arrow::compute::CompareOperator::GREATER_EQUAL,
+            "brand1",
+            arrow::compute::Datum(
+                    std::make_shared<arrow::StringScalar>("MFGR#2221"))
+    );
+
+    auto p_select_op_2 = std::make_shared<hustle::operators::Select>(
+            arrow::compute::CompareOperator::LESS_EQUAL,
+            "brand1",
+            arrow::compute::Datum(
+                    std::make_shared<arrow::StringScalar>("MFGR#2228"))
+    );
+
+    auto p_select_op_composite_1 =
+            std::make_shared<hustle::operators::SelectComposite>
+                    (p_select_op_1, p_select_op_2,
+                     hustle::operators::FilterOperator::AND);
+
+    auto s_select_op = std::make_shared<hustle::operators::Select>(
+            arrow::compute::CompareOperator::EQUAL,
+            "region",
+            arrow::compute::Datum(std::make_shared<arrow::StringScalar>
+                                          ("ASIA"))
+    );
+
+
+    arrow::compute::Datum empty_selection;
+
+    arrow::compute::Datum p_selection =
+            p_select_op_composite_1->select(part);
+    arrow::compute::Datum s_selection =
+            s_select_op->select(supp);
+
+    ColumnReference lo_s_ref = {lineorder, "supp key"};
+    ColumnReference lo_p_ref = {lineorder, "part key"};
+    ColumnReference lo_d_ref = {lineorder, "order date"};
+
+    ColumnReference s_ref = {supp, "supp key"};
+    ColumnReference p_ref = {part, "part key"};
+    ColumnReference d_ref = {date, "date key"};
+
+    auto join_op_1 = std::make_shared<hustle::operators::Join>(
+            lo_s_ref, empty_selection,
+            s_ref, s_selection);
+
+    auto join_result_1 = join_op_1->hash_join();
+
+    auto join_op_2 = std::make_shared<hustle::operators::Join>(
+            join_result_1, lo_p_ref,
+            p_ref, p_selection);
+
+    auto join_result_2 = join_op_2->hash_join();
+
+    auto join_op_3 = std::make_shared<hustle::operators::Join>(
+            join_result_2, lo_d_ref,
+            d_ref, empty_selection);
+
+    auto join_result_3 = join_op_3->hash_join();
+
+
+
+    std::vector<ColumnReference> group_bys = {{date, "year"}, {part, "brand1"}};
+    std::vector<ColumnReference> order_bys = {{date, "year"}, {part,"brand1"}};
+    AggregateUnit agg_unit = {AggregateKernels::SUM,
+                              lineorder,
+                              "revenue"};
+
+    std::vector<AggregateUnit> units = {agg_unit};
+
+    auto aggregate_op = std::make_shared<hustle::operators::Aggregate>(
+            join_result_3,
+            units,
+            group_bys,
+            order_bys);
+
+    // Perform aggregate
+    auto aggregate = aggregate_op->aggregate();
+
+    // Print the result. The valid bit will be printed as the first column.
+    if (aggregate != nullptr) aggregate->print();
+
+    auto t2 = std::chrono::high_resolution_clock::now();
+
+    std::cout << "QUERY EXECUTION TIME = " <<
+              std::chrono::duration_cast<std::chrono::milliseconds>
+                      (t2-t1).count() << " ms" << std::endl;
+
+}
+
+TEST_F(SSBTestFixture, SSBQ2_3) {
+
+    auto t11 = std::chrono::high_resolution_clock::now();
+
+    lineorder = read_from_file
+            ("/Users/corrado/hustle/src/table/tests/lineorder.hsl");
+
+    date = read_from_file
+            ("/Users/corrado/hustle/src/table/tests/date.hsl");
+
+    part = read_from_file
+            ("/Users/corrado/hustle/src/table/tests/part.hsl");
+
+    supp = read_from_file
+            ("/Users/corrado/hustle/src/table/tests/supplier.hsl");
+
+    auto t22 = std::chrono::high_resolution_clock::now();
+
+    std::cout << "READ FROM FILE TIME = " <<
+              std::chrono::duration_cast<std::chrono::milliseconds>
+                      (t22-t11).count() << " ms" << std::endl;
+
+    auto t1 = std::chrono::high_resolution_clock::now();
+
+    // IMPORTANT: There is no Datum constructor that accepts a string as a
+    // parameter. You must first create a StringScalar and then pass that in.
+    // If you pass in a string to the Datum constructor, it will interpret it
+    // as boolean.
+    auto p_select_op = std::make_shared<hustle::operators::Select>(
+            arrow::compute::CompareOperator::EQUAL,
+            "brand1",
+            arrow::compute::Datum(
+                    std::make_shared<arrow::StringScalar>("MFGR#2221"))
+    );
+
+    auto s_select_op = std::make_shared<hustle::operators::Select>(
+            arrow::compute::CompareOperator::EQUAL,
+            "region",
+            arrow::compute::Datum(std::make_shared<arrow::StringScalar>
+                                          ("EUROPE"))
+    );
+
+
+    arrow::compute::Datum empty_selection;
+
+    arrow::compute::Datum p_selection =
+            p_select_op->select(part);
+    arrow::compute::Datum s_selection =
+            s_select_op->select(supp);
+
+
+    ColumnReference lo_s_ref = {lineorder, "supp key"};
+    ColumnReference lo_p_ref = {lineorder, "part key"};
+    ColumnReference lo_d_ref = {lineorder, "order date"};
+
+    ColumnReference s_ref = {supp, "supp key"};
+    ColumnReference p_ref = {part, "part key"};
+    ColumnReference d_ref = {date, "date key"};
+
+    auto join_op_1 = std::make_shared<hustle::operators::Join>(
+            lo_s_ref, empty_selection,
+            s_ref, s_selection);
+
+    auto join_result_1 = join_op_1->hash_join();
+
+    auto join_op_2 = std::make_shared<hustle::operators::Join>(
+            join_result_1, lo_p_ref,
+            p_ref, p_selection);
+
+    auto join_result_2 = join_op_2->hash_join();
+
+    auto join_op_3 = std::make_shared<hustle::operators::Join>(
+            join_result_2, lo_d_ref,
+            d_ref, empty_selection);
+
+    auto join_result_3 = join_op_3->hash_join();
+
+
+
+
+    std::vector<ColumnReference> group_bys = {{date, "year"}, {part, "brand1"}};
+    std::vector<ColumnReference> order_bys = {{date, "year"}, {part,"brand1"}};
+    AggregateUnit agg_unit = {AggregateKernels::SUM,
+                              lineorder,
+                              "revenue"};
+
+    std::vector<AggregateUnit> units = {agg_unit};
+
+    auto aggregate_op = std::make_shared<hustle::operators::Aggregate>(
+            join_result_3,
+            units,
+            group_bys,
+            order_bys);
+
+    // Perform aggregate
+    auto aggregate = aggregate_op->aggregate();
+
+    // Print the result. The valid bit will be printed as the first column.
+    if (aggregate != nullptr) aggregate->print();
+
+    auto t2 = std::chrono::high_resolution_clock::now();
+
+    std::cout << "QUERY EXECUTION TIME = " <<
+              std::chrono::duration_cast<std::chrono::milliseconds>
+                      (t2-t1).count() << " ms" << std::endl;
+
+}
+
+TEST_F(SSBTestFixture, SSBQ3_1) {
+
+    auto t11 = std::chrono::high_resolution_clock::now();
+
+    lineorder = read_from_file
+            ("/Users/corrado/hustle/src/table/tests/lineorder.hsl");
+
+    date = read_from_file
+            ("/Users/corrado/hustle/src/table/tests/date.hsl");
+
+    supp = read_from_file
+            ("/Users/corrado/hustle/src/table/tests/supplier.hsl");
+
+    cust = read_from_file
+            ("/Users/corrado/hustle/src/table/tests/customer.hsl");
+
+    auto t22 = std::chrono::high_resolution_clock::now();
+
+    std::cout << "READ FROM FILE TIME = " <<
+              std::chrono::duration_cast<std::chrono::milliseconds>
+                      (t22-t11).count() << " ms" << std::endl;
+
+
+    auto t1 = std::chrono::high_resolution_clock::now();
+
+    // IMPORTANT: There is no Datum constructor that accepts a string as a
+    // parameter. You must first create a StringScalar and then pass that in.
+    // If you pass in a string to the Datum constructor, it will interpret it
+    // as boolean.
+    auto c_select_op = std::make_shared<hustle::operators::Select>(
+            arrow::compute::CompareOperator::EQUAL,
+            "region",
+            arrow::compute::Datum(
+                    std::make_shared<arrow::StringScalar>("ASIA"))
+    );
+
+    auto s_select_op = std::make_shared<hustle::operators::Select>(
+            arrow::compute::CompareOperator::EQUAL,
+            "region",
+            arrow::compute::Datum(
+                    std::make_shared<arrow::StringScalar>("ASIA"))
+    );
+    auto d_select_op_1 = std::make_shared<hustle::operators::Select>(
+            arrow::compute::CompareOperator::GREATER_EQUAL,
+            "year",
+            arrow::compute::Datum((int64_t) 1992)
+    );
+    auto d_select_op_2 = std::make_shared<hustle::operators::Select>(
+            arrow::compute::CompareOperator::LESS_EQUAL,
+            "year",
+            arrow::compute::Datum((int64_t) 1997)
+    );
+    auto d_select_op_composite_1 =
+            std::make_shared<hustle::operators::SelectComposite>
+                    (d_select_op_1, d_select_op_2,
+                     hustle::operators::FilterOperator::AND);
+
+    arrow::compute::Datum empty_selection;
+
+    auto d_selection = d_select_op_composite_1->select(date);
+    auto s_selection = s_select_op->select(supp);
+    auto c_selection = c_select_op->select(cust);
+
+    ColumnReference lo_s_ref = {lineorder, "supp key"};
+    ColumnReference lo_c_ref = {lineorder, "cust key"};
+    ColumnReference lo_p_ref = {lineorder, "part key"};
+    ColumnReference lo_d_ref = {lineorder, "order date"};
+
+    ColumnReference s_ref = {supp, "supp key"};
+    ColumnReference c_ref = {cust, "cust key"};
+    ColumnReference p_ref = {part, "part key"};
+    ColumnReference d_ref = {date, "date key"};
+
+    auto join_op_1 = std::make_shared<hustle::operators::Join>(
+            lo_s_ref, empty_selection,
+            s_ref, s_selection);
+
+    auto join_result_1 = join_op_1->hash_join();
+
+    auto join_op_2 = std::make_shared<hustle::operators::Join>(
+            join_result_1, lo_c_ref,
+            c_ref, c_selection);
+
+    auto join_result_2 = join_op_2->hash_join();
+
+    auto join_op_3 = std::make_shared<hustle::operators::Join>(
+            join_result_2, lo_d_ref,
+            d_ref, d_selection);
+
+    auto join_result_3 = join_op_3->hash_join();
+
+
+
+    std::vector<ColumnReference> group_bys = {{cust, "nation"},
+                                              {supp, "nation"},
+                                              {date,"year"}};
+    //TODO(nicholas): We currently do not support sorting on the aggregate
+    // column, so this result will not look as expected.
+    std::vector<ColumnReference> order_bys = {{date,"year"}};
+    AggregateUnit agg_unit = {AggregateKernels::SUM,
+                              lineorder,
+                              "revenue"};
+
+    std::vector<AggregateUnit> units = {agg_unit};
+
+    auto aggregate_op = std::make_shared<hustle::operators::Aggregate>(
+            join_result_3,
+            units,
+            group_bys,
+            order_bys);
+
+    // Perform aggregate
+    auto aggregate = aggregate_op->aggregate();
+
+    // Print the result. The valid bit will be printed as the first column.
+    if (aggregate != nullptr) aggregate->print();
+
+    auto t2 = std::chrono::high_resolution_clock::now();
+
+    std::cout << "QUERY EXECUTION TIME = " <<
+              std::chrono::duration_cast<std::chrono::milliseconds>
+                      (t2-t1).count() << " ms" << std::endl;
+
+}
+
+TEST_F(SSBTestFixture, SSBQ3_2) {
+    auto t11 = std::chrono::high_resolution_clock::now();
+
+    lineorder = read_from_file
+            ("/Users/corrado/hustle/src/table/tests/lineorder.hsl");
+
+    date = read_from_file
+            ("/Users/corrado/hustle/src/table/tests/date.hsl");
+
+    supp = read_from_file
+            ("/Users/corrado/hustle/src/table/tests/supplier.hsl");
+
+    cust = read_from_file
+            ("/Users/corrado/hustle/src/table/tests/customer.hsl");
+
+    auto t22 = std::chrono::high_resolution_clock::now();
+
+    std::cout << "READ FROM FILE TIME = " <<
+              std::chrono::duration_cast<std::chrono::milliseconds>
+                      (t22-t11).count() << " ms" << std::endl;
+
+    auto t1 = std::chrono::high_resolution_clock::now();
+
+    // IMPORTANT: There is no Datum constructor that accepts a string as a
+    // parameter. You must first create a StringScalar and then pass that in.
+    // If you pass in a string to the Datum constructor, it will interpret it
+    // as boolean.
+    auto c_select_op = std::make_shared<hustle::operators::Select>(
+            arrow::compute::CompareOperator::EQUAL,
+            "nation",
+            arrow::compute::Datum(
+                    std::make_shared<arrow::StringScalar>("UNITED STATES"))
+    );
+
+    auto s_select_op = std::make_shared<hustle::operators::Select>(
+            arrow::compute::CompareOperator::EQUAL,
+            "nation",
+            arrow::compute::Datum(
+                    std::make_shared<arrow::StringScalar>("UNITED STATES"))
+    );
+    auto d_select_op_1 = std::make_shared<hustle::operators::Select>(
+            arrow::compute::CompareOperator::GREATER_EQUAL,
+            "year",
+            arrow::compute::Datum((int64_t) 1992)
+    );
+    auto d_select_op_2 = std::make_shared<hustle::operators::Select>(
+            arrow::compute::CompareOperator::LESS_EQUAL,
+            "year",
+            arrow::compute::Datum((int64_t) 1997)
+    );
+    auto d_select_op_composite_1 =
+            std::make_shared<hustle::operators::SelectComposite>
+                    (d_select_op_1, d_select_op_2,
+                     hustle::operators::FilterOperator::AND);
+
+    arrow::compute::Datum empty_selection;
+
+    auto d_selection = d_select_op_composite_1->select(date);
+    auto s_selection = s_select_op->select(supp);
+    auto c_selection = c_select_op->select(cust);
+
+
+    ColumnReference lo_s_ref = {lineorder, "supp key"};
+    ColumnReference lo_c_ref = {lineorder, "cust key"};
+    ColumnReference lo_p_ref = {lineorder, "part key"};
+    ColumnReference lo_d_ref = {lineorder, "order date"};
+
+    ColumnReference s_ref = {supp, "supp key"};
+    ColumnReference c_ref = {cust, "cust key"};
+    ColumnReference p_ref = {part, "part key"};
+    ColumnReference d_ref = {date, "date key"};
+
+    auto join_op_1 = std::make_shared<hustle::operators::Join>(
+            lo_s_ref, empty_selection,
+            s_ref, s_selection);
+
+    auto join_result_1 = join_op_1->hash_join();
+
+    auto join_op_2 = std::make_shared<hustle::operators::Join>(
+            join_result_1, lo_c_ref,
+            c_ref, c_selection);
+
+    auto join_result_2 = join_op_2->hash_join();
+
+    auto join_op_3 = std::make_shared<hustle::operators::Join>(
+            join_result_2, lo_d_ref,
+            d_ref, d_selection);
+
+    auto join_result_3 = join_op_3->hash_join();
+
+
+    //TODO(nicholas): Result is incorrectly grouped when two column
+    // references share the same name.
+    std::vector<ColumnReference> group_bys = {{cust, "city"},
+                                              {supp, "city"},
+                                              {date,"year"}};
+    //TODO(nicholas): We currently do not support sorting on the aggregate
+    // column, so this result will not look as expected.
+    //TODO(nicholas): The strings in order_bys must correspond to the
+    // ColumnReferences in group_bys. Since we group_by year last, we must
+    // put two placeholder empty string before it. Need to fix this.
+    std::vector<ColumnReference> order_bys = {{date,"year"}};
+    AggregateUnit agg_unit = {AggregateKernels::SUM,
+                              lineorder,
+                              "revenue"};
+
+    std::vector<AggregateUnit> units = {agg_unit};
+
+    auto aggregate_op = std::make_shared<hustle::operators::Aggregate>(
+            join_result_3,
+            units,
+            group_bys,
+            order_bys);
+
+    // Perform aggregate
+    auto aggregate = aggregate_op->aggregate();
+
+    // Print the result. The valid bit will be printed as the first column.
+    if (aggregate != nullptr) aggregate->print();
+
+    auto t2 = std::chrono::high_resolution_clock::now();
+
+    std::cout << "QUERY EXECUTION TIME = " <<
+              std::chrono::duration_cast<std::chrono::milliseconds>
+                      (t2-t1).count() << " ms" << std::endl;
+
+}
+
+TEST_F(SSBTestFixture, SSBQ3_3) {
+    auto t11 = std::chrono::high_resolution_clock::now();
+
+    lineorder = read_from_file
+            ("/Users/corrado/hustle/src/table/tests/lineorder.hsl");
+
+    date = read_from_file
+            ("/Users/corrado/hustle/src/table/tests/date.hsl");
+
+    supp = read_from_file
+            ("/Users/corrado/hustle/src/table/tests/supplier.hsl");
+
+    cust = read_from_file
+            ("/Users/corrado/hustle/src/table/tests/customer.hsl");
+
+    auto t22 = std::chrono::high_resolution_clock::now();
+
+    std::cout << "READ FROM FILE TIME = " <<
+              std::chrono::duration_cast<std::chrono::milliseconds>
+                      (t22-t11).count() << " ms" << std::endl;
+
+    auto t1 = std::chrono::high_resolution_clock::now();
+
+    // IMPORTANT: There is no Datum constructor that accepts a string as a
+    // parameter. You must first create a StringScalar and then pass that in.
+    // If you pass in a string to the Datum constructor, it will interpret it
+    // as boolean.
+    auto c_select_op = std::make_shared<hustle::operators::Select>(
+            arrow::compute::CompareOperator::EQUAL,
+            "nation",
+            arrow::compute::Datum(
+                    std::make_shared<arrow::StringScalar>("UNITED STATES"))
+    );
+
+    auto s_select_op = std::make_shared<hustle::operators::Select>(
+            arrow::compute::CompareOperator::EQUAL,
+            "nation",
+            arrow::compute::Datum(
+                    std::make_shared<arrow::StringScalar>("UNITED STATES"))
+    );
+    auto d_select_op_1 = std::make_shared<hustle::operators::Select>(
+            arrow::compute::CompareOperator::GREATER_EQUAL,
+            "year",
+            arrow::compute::Datum((int64_t) 1992)
+    );
+    auto d_select_op_2 = std::make_shared<hustle::operators::Select>(
+            arrow::compute::CompareOperator::LESS_EQUAL,
+            "year",
+            arrow::compute::Datum((int64_t) 1997)
+    );
+    auto d_select_op_composite_1 =
+            std::make_shared<hustle::operators::SelectComposite>
+                    (d_select_op_1, d_select_op_2,
+                     hustle::operators::FilterOperator::AND);
+
+    arrow::compute::Datum empty_selection;
+
+    auto d_selection = d_select_op_composite_1->select(date);
+    auto s_selection = s_select_op->select(supp);
+    auto c_selection = c_select_op->select(cust);
+
+    ColumnReference lo_s_ref = {lineorder, "supp key"};
+    ColumnReference lo_c_ref = {lineorder, "cust key"};
+    ColumnReference lo_p_ref = {lineorder, "part key"};
+    ColumnReference lo_d_ref = {lineorder, "order date"};
+
+    ColumnReference s_ref = {supp, "supp key"};
+    ColumnReference c_ref = {cust, "cust key"};
+    ColumnReference p_ref = {part, "part key"};
+    ColumnReference d_ref = {date, "date key"};
+
+    auto join_op_1 = std::make_shared<hustle::operators::Join>(
+            lo_s_ref, empty_selection,
+            s_ref, s_selection);
+
+    auto join_result_1 = join_op_1->hash_join();
+
+    auto join_op_2 = std::make_shared<hustle::operators::Join>(
+            join_result_1, lo_c_ref,
+            c_ref, c_selection);
+
+    auto join_result_2 = join_op_2->hash_join();
+
+    auto join_op_3 = std::make_shared<hustle::operators::Join>(
+            join_result_2, lo_d_ref,
+            d_ref, d_selection);
+
+    auto join_result_3 = join_op_3->hash_join();
+
+    std::vector<ColumnReference> group_bys = {{date,"year"},
+                                              {cust, "city"},
+                                              {supp, "city"},
+                                              };
+    //TODO(nicholas): We currently do not support sorting on the aggregate
+    // column, so this result will not look as expected.
+    std::vector<ColumnReference> order_bys = {{date,"year"}};
+    AggregateUnit agg_unit = {AggregateKernels::SUM,
+                              lineorder,
+                              "revenue"};
+
+    std::vector<AggregateUnit> units = {agg_unit};
+
+    auto aggregate_op = std::make_shared<hustle::operators::Aggregate>(
+            join_result_3,
+            units,
+            group_bys,
+            order_bys);
+
+    // Perform aggregate
+    auto aggregate = aggregate_op->aggregate();
+
+    // Print the result. The valid bit will be printed as the first column.
+    if (aggregate != nullptr) aggregate->print();
+
+    auto t2 = std::chrono::high_resolution_clock::now();
+
+    std::cout << "QUERY EXECUTION TIME = " <<
+              std::chrono::duration_cast<std::chrono::milliseconds>
+                      (t2-t1).count() << " ms" << std::endl;
+
+}
+*/
+TEST_F(SSBTestFixture, SSBQ4_1) {
+
+  auto t11 = std::chrono::high_resolution_clock::now();
+
   lineorder = read_from_file
       ("/Users/corrado/hustle/src/table/tests/lineorder.hsl");
 
   date = read_from_file
       ("/Users/corrado/hustle/src/table/tests/date.hsl");
 
-  // date.year = 1993
-  auto d_select_op = std::make_shared<hustle::operators::Select>(
-      arrow::compute::CompareOperator::EQUAL,
-      "year",
-      arrow::compute::Datum((int64_t) 1993)
-  );
-
-  // lineorder.discount >= 1
-  auto lo_select_op_1 = std::make_shared<hustle::operators::Select>(
-      arrow::compute::CompareOperator::GREATER_EQUAL,
-      "discount",
-      arrow::compute::Datum((int64_t) 1)
-  );
-
-  // lineorder.discount <= 3
-  auto lo_select_op_2 = std::make_shared<hustle::operators::Select>(
-      arrow::compute::CompareOperator::LESS_EQUAL,
-      "discount",
-      arrow::compute::Datum((int64_t) 3)
-  );
-
-  // lineorder.quantity < 25
-  auto lo_select_op_3 = std::make_shared<hustle::operators::Select>(
-      arrow::compute::CompareOperator::LESS,
-      "quantity",
-      arrow::compute::Datum((int64_t) 25)
-  );
-
-  // Combine select operators.
-  auto lo_select_op_composite_1 =
-      std::make_shared<hustle::operators::SelectComposite>
-          (lo_select_op_1, lo_select_op_2,
-           hustle::operators::FilterOperator::AND);
-  auto lo_select_op_composite_2 =
-      std::make_shared<hustle::operators::SelectComposite>
-          (lo_select_op_composite_1, lo_select_op_3,
-           hustle::operators::FilterOperator::AND);
-
-  auto t1 = std::chrono::high_resolution_clock::now();
-
-  arrow::compute::Datum lo_selection =
-      lo_select_op_composite_2->select(lineorder);
-  arrow::compute::Datum d_selection =
-      d_select_op->select(date);
-
-  arrow::compute::Datum empty_selection;
-  ColumnReference lo_d_ref = {lineorder, "order date"};
-
-  ColumnReference d_ref = {date, "date key"};
-
-  // Join lineorder.order date == date.date key
-  Join join_op(lo_d_ref, lo_selection,
-               d_ref, d_selection);
-
-  auto join_result = join_op.hash_join();
-
-  AggregateUnit agg_unit = {AggregateKernels::SUM,
-                            lineorder,
-                            "revenue"};
-
-  std::vector<AggregateUnit> units = {agg_unit};
-  std::vector<ColumnReference> group_bys = {{date, "year"}};
-  std::vector<ColumnReference> order_bys = {};
-
-  auto aggregate_op = std::make_shared<hustle::operators::Aggregate>(
-      join_result,
-      units,
-      group_bys,
-      order_bys);
-
-  // Perform aggregate over resulting join table
-  auto aggregate = aggregate_op->aggregate();
-
-  // Print the result. The valid bit will be printed as the first column.
-  std::cout << "\nAGGREGATE" << std::endl;
-  if (aggregate != nullptr) aggregate->print();
-
-}
-
-TEST_F(SSBTestFixture, SSBQ1_2) {
-
-  auto t11 = std::chrono::high_resolution_clock::now();
-
-  lineorder = read_from_file
-      ("/Users/corrado/hustle/src/table/tests/lineorder.hsl");
-
-  date = read_from_file
-      ("/Users/corrado/hustle/src/table/tests/date.hsl");
+  part = read_from_file
+      ("/Users/corrado/hustle/src/table/tests/part.hsl");
+
+  supp = read_from_file
+      ("/Users/corrado/hustle/src/table/tests/supplier.hsl");
+
+  cust = read_from_file
+      ("/Users/corrado/hustle/src/table/tests/customer.hsl");
 
   auto t22 = std::chrono::high_resolution_clock::now();
 
@@ -458,1043 +1408,51 @@
 
   auto t1 = std::chrono::high_resolution_clock::now();
 
-  // date.year month num = 199401
-  auto d_select_op = std::make_shared<hustle::operators::Select>(
-      arrow::compute::CompareOperator::EQUAL,
-      "year month num",
-      arrow::compute::Datum((int64_t) 199401)
-  );
-
-  // lineorder.discount >= 4
-  auto lo_select_op_1 = std::make_shared<hustle::operators::Select>(
-      arrow::compute::CompareOperator::GREATER_EQUAL,
-      "discount",
-      arrow::compute::Datum((int64_t) 4)
-  );
-
-  // lineorder.discount <= 6
-  auto lo_select_op_2 = std::make_shared<hustle::operators::Select>(
-      arrow::compute::CompareOperator::LESS_EQUAL,
-      "discount",
-      arrow::compute::Datum((int64_t) 6)
-  );
-
-  // lineorder.quantity >= 26
-  auto lo_select_op_3 = std::make_shared<hustle::operators::Select>(
-      arrow::compute::CompareOperator::GREATER_EQUAL,
-      "quantity",
-      arrow::compute::Datum((int64_t) 26)
-  );
-
-  // lineorder.quantity <= 35
-  auto lo_select_op_4 = std::make_shared<hustle::operators::Select>(
-      arrow::compute::CompareOperator::LESS_EQUAL,
-      "quantity",
-      arrow::compute::Datum((int64_t) 35)
-  );
-
-  // Combine select operators
-  auto lo_select_op_composite_1 =
-      std::make_shared<hustle::operators::SelectComposite>
-          (lo_select_op_1, lo_select_op_2,
-           hustle::operators::FilterOperator::AND);
-
-  auto lo_select_op_composite_2 =
-      std::make_shared<hustle::operators::SelectComposite>
-          (lo_select_op_3, lo_select_op_4,
-           hustle::operators::FilterOperator::AND);
-
-  auto lo_select_op_composite_3 =
-      std::make_shared<hustle::operators::SelectComposite>(
-          lo_select_op_composite_1,
-          lo_select_op_composite_2,
-          hustle::operators::FilterOperator::AND);
-
-  auto lo_selection = lo_select_op_composite_3->select
-      (lineorder);
-  auto d_selection = d_select_op->select(date);
-
-  ColumnReference lo_d_ref = {lineorder, "order date"};
-
-  ColumnReference d_ref = {date, "date key"};
-
-  // Join lineorder.order date == date.date key
-  Join join_op(lo_d_ref, lo_selection,
-               d_ref, d_selection);
-
-  auto join_result = join_op.hash_join();
-
-  AggregateUnit agg_unit = {AggregateKernels::SUM,
-                            lineorder,
-                            "revenue"};
-
-  std::vector<AggregateUnit> units = {agg_unit};
-  std::vector<ColumnReference> group_bys = {};
-  std::vector<ColumnReference> order_bys = {};
-
-  auto aggregate_op = std::make_shared<hustle::operators::Aggregate>(
-      join_result,
-      units,
-      group_bys,
-      order_bys);
-
-  // Perform aggregate over resulting join table
-  auto aggregate = aggregate_op->aggregate();
-
-  // Print the result. The valid bit will be printed as the first column.
-  if (aggregate != nullptr) aggregate->print();
-
-  auto t2 = std::chrono::high_resolution_clock::now();
-
-  std::cout << "QUERY EXECUTION TIME = " <<
-            std::chrono::duration_cast<std::chrono::milliseconds>
-                (t2-t1).count() << " ms" << std::endl;
-}
-
-TEST_F(SSBTestFixture, SSBQ1_3) {
-
-  auto t11 = std::chrono::high_resolution_clock::now();
-
-  lineorder = read_from_file
-      ("/Users/corrado/hustle/src/table/tests/lineorder.hsl");
-
-  date = read_from_file
-      ("/Users/corrado/hustle/src/table/tests/date.hsl");
-
-  auto t22 = std::chrono::high_resolution_clock::now();
-
-  std::cout << "READ FROM FILE TIME = " <<
-            std::chrono::duration_cast<std::chrono::milliseconds>
-                (t22-t11).count() << " ms" << std::endl;
-
-  auto t1 = std::chrono::high_resolution_clock::now();
-
-  // date.week num in year = 6
-  auto d_select_op_1 = std::make_shared<hustle::operators::Select>(
-      arrow::compute::CompareOperator::EQUAL,
-      "week num in year",
-      arrow::compute::Datum((int64_t) 6)
-  );
-
-  // date.year = 1994
-  auto d_select_op_2 = std::make_shared<hustle::operators::Select>(
-      arrow::compute::CompareOperator::EQUAL,
-      "year",
-      arrow::compute::Datum((int64_t) 1994)
-  );
-
-  // Combine select operators
-  auto d_select_op_composite_1 =
-      std::make_shared<hustle::operators::SelectComposite>
-          (d_select_op_1, d_select_op_2,
-           hustle::operators::FilterOperator::AND);
-
-  // lineorder.discount >= 4
-  auto lo_select_op_1 = std::make_shared<hustle::operators::Select>(
-      arrow::compute::CompareOperator::GREATER_EQUAL,
-      "discount",
-      arrow::compute::Datum((int64_t) 5)
-  );
-
-  // lineorder.discount <= 6
-  auto lo_select_op_2 = std::make_shared<hustle::operators::Select>(
-      arrow::compute::CompareOperator::LESS_EQUAL,
-      "discount",
-      arrow::compute::Datum((int64_t) 7)
-  );
-
-  // lineorder.quantity >= 26
-  auto lo_select_op_3 = std::make_shared<hustle::operators::Select>(
-      arrow::compute::CompareOperator::GREATER_EQUAL,
-      "quantity",
-      arrow::compute::Datum((int64_t) 26)
-  );
-
-  // lineorder.quantity <= 35
-  auto lo_select_op_4 = std::make_shared<hustle::operators::Select>(
-      arrow::compute::CompareOperator::LESS_EQUAL,
-      "quantity",
-      arrow::compute::Datum((int64_t) 35)
-  );
-
-  // Combine select operators
-  auto lo_select_op_composite_1 =
-      std::make_shared<hustle::operators::SelectComposite>
-          (lo_select_op_1, lo_select_op_2,
-           hustle::operators::FilterOperator::AND);
-
-  auto lo_select_op_composite_2 =
-      std::make_shared<hustle::operators::SelectComposite>
-          (lo_select_op_3, lo_select_op_4,
-           hustle::operators::FilterOperator::AND);
-
-  auto lo_select_op_composite_3 =
-      std::make_shared<hustle::operators::SelectComposite>(
-          lo_select_op_composite_1,
-          lo_select_op_composite_2,
-          hustle::operators::FilterOperator::AND);
-
-  auto lo_selection = lo_select_op_composite_3->select
-      (lineorder);
-  auto d_selection = d_select_op_composite_1->select(date);
-
-  ColumnReference lo_d_ref = {lineorder, "order date"};
-
-  ColumnReference d_ref = {date, "date key"};
-
-  // Join lineorder.order date == date.date key
-  Join join_op(lo_d_ref, lo_selection,
-               d_ref, d_selection);
-
-  auto join_result = join_op.hash_join();
-
-  AggregateUnit agg_unit = {AggregateKernels::SUM,
-                            lineorder,
-                            "revenue"};
-
-  std::vector<AggregateUnit> units = {agg_unit};
-  std::vector<ColumnReference> group_bys = {};
-  std::vector<ColumnReference> order_bys = {};
-
-  auto aggregate_op = std::make_shared<hustle::operators::Aggregate>(
-      join_result,
-      units,
-      group_bys,
-      order_bys);
-
-  // Perform aggregate over resulting join table
-  auto aggregate = aggregate_op->aggregate();
-
-  // Print the result. The valid bit will be printed as the first column.
-  if (aggregate != nullptr) aggregate->print();
-
-  auto t2 = std::chrono::high_resolution_clock::now();
-
-  std::cout << "QUERY EXECUTION TIME = " <<
-            std::chrono::duration_cast<std::chrono::milliseconds>
-                (t2-t1).count() << " ms" << std::endl;
-}
-
-TEST_F(SSBTestFixture, SSBQ2_1) {
-
-  auto t11 = std::chrono::high_resolution_clock::now();
-
-  lineorder = read_from_file
-      ("/Users/corrado/hustle/src/table/tests/lineorder.hsl");
-
-  date = read_from_file
-      ("/Users/corrado/hustle/src/table/tests/date.hsl");
-
-  part = read_from_file
-      ("/Users/corrado/hustle/src/table/tests/part.hsl");
-
-  supp = read_from_file
-      ("/Users/corrado/hustle/src/table/tests/supplier.hsl");
-
-  auto t22 = std::chrono::high_resolution_clock::now();
-
-  std::cout << "READ FROM FILE TIME = " <<
-            std::chrono::duration_cast<std::chrono::milliseconds>
-                (t22-t11).count() << " ms" << std::endl;
-
-  auto t1 = std::chrono::high_resolution_clock::now();
-
   // IMPORTANT: There is no Datum constructor that accepts a string as a
   // parameter. You must first create a StringScalar and then pass that in.
-  // If you pass in a string to the Datum constructor, it will interpret it
+  // If you pass in a string to the Datum constructor, it will interpet it
   // as boolean.
-  auto p_select_op = std::make_shared<hustle::operators::Select>(
+  auto p_select_op_1 = std::make_shared<hustle::operators::Select>(
+      part,
       arrow::compute::CompareOperator::EQUAL,
-      "category",
+      "mfgr",
       arrow::compute::Datum(
-          std::make_shared<arrow::StringScalar>("MFGR#12"))
+          std::make_shared<arrow::StringScalar>("MFGR#1"))
   );
 
-  auto s_select_op = std::make_shared<hustle::operators::Select>(
+  auto p_select_op_2 = std::make_shared<hustle::operators::Select>(
+      part,
+      arrow::compute::CompareOperator::EQUAL,
+      "mfgr",
+      arrow::compute::Datum(
+          std::make_shared<arrow::StringScalar>("MFGR#2"))
+  );
+
+  auto p_select_op_composite_1 =
+      std::make_shared<hustle::operators::SelectComposite>
+          (part, p_select_op_1, p_select_op_2,
+           hustle::operators::FilterOperator::OR);
+
+  auto c_select_op = std::make_shared<hustle::operators::Select>(
+      cust,
       arrow::compute::CompareOperator::EQUAL,
       "region",
       arrow::compute::Datum(std::make_shared<arrow::StringScalar>
                                 ("AMERICA"))
   );
 
-
-  arrow::compute::Datum empty_selection;
-
-  arrow::compute::Datum p_selection =
-      p_select_op->select(part);
-  arrow::compute::Datum s_selection =
-      s_select_op->select(supp);
-
-  ColumnReference lo_s_ref = {lineorder, "supp key"};
-  ColumnReference lo_p_ref = {lineorder, "part key"};
-  ColumnReference lo_d_ref = {lineorder, "order date"};
-
-  ColumnReference s_ref = {supp, "supp key"};
-  ColumnReference p_ref = {part, "part key"};
-  ColumnReference d_ref = {date, "date key"};
-
-  auto join_op_1 = std::make_shared<hustle::operators::Join>(
-      lo_s_ref, empty_selection,
-      s_ref, s_selection);
-
-  auto join_result_1 = join_op_1->hash_join();
-
-  auto join_op_2 = std::make_shared<hustle::operators::Join>(
-      join_result_1, lo_p_ref,
-      p_ref, p_selection);
-
-  auto join_result_2 = join_op_2->hash_join();
-
-  auto join_op_3 = std::make_shared<hustle::operators::Join>(
-      join_result_2, lo_d_ref,
-      d_ref, empty_selection);
-
-  auto join_result_3 = join_op_3->hash_join();
-
-  std::vector<ColumnReference> group_bys = {{date, "year"}, {part, "brand1"}};
-  std::vector<ColumnReference> order_bys = {{date, "year"}, {part, "brand1"}};
-
-  AggregateUnit agg_unit = {AggregateKernels::SUM,
-                            lineorder,
-                            "revenue"};
-
-  std::vector<AggregateUnit> units = {agg_unit};
-
-  auto aggregate_op = std::make_shared<hustle::operators::Aggregate>(
-      join_result_3,
-      units,
-      group_bys,
-      order_bys);
-
-  // Perform aggregate
-  auto aggregate = aggregate_op->aggregate();
-
-  // Print the result. The valid bit will be printed as the first column.
-  if (aggregate != nullptr) aggregate->print();
-
-  auto t2 = std::chrono::high_resolution_clock::now();
-
-  std::cout << "QUERY EXECUTION TIME = " <<
-            std::chrono::duration_cast<std::chrono::milliseconds>
-                (t2-t1).count() << " ms" << std::endl;
-
-}
-
-TEST_F(SSBTestFixture, SSBQ2_2) {
-
-  auto t11 = std::chrono::high_resolution_clock::now();
-
-  lineorder = read_from_file
-      ("/Users/corrado/hustle/src/table/tests/lineorder.hsl");
-
-  date = read_from_file
-      ("/Users/corrado/hustle/src/table/tests/date.hsl");
-
-  part = read_from_file
-      ("/Users/corrado/hustle/src/table/tests/part.hsl");
-
-  supp = read_from_file
-      ("/Users/corrado/hustle/src/table/tests/supplier.hsl");
-
-  auto t22 = std::chrono::high_resolution_clock::now();
-
-  std::cout << "READ FROM FILE TIME = " <<
-            std::chrono::duration_cast<std::chrono::milliseconds>
-                (t22-t11).count() << " ms" << std::endl;
-
-  auto t1 = std::chrono::high_resolution_clock::now();
-
-  // IMPORTANT: There is no Datum constructor that accepts a string as a
-  // parameter. You must first create a StringScalar and then pass that in.
-  // If you pass in a string to the Datum constructor, it will interpret it
-  // as boolean.
-  auto p_select_op_1 = std::make_shared<hustle::operators::Select>(
-      arrow::compute::CompareOperator::GREATER_EQUAL,
-      "brand1",
-      arrow::compute::Datum(
-          std::make_shared<arrow::StringScalar>("MFGR#2221"))
-  );
-
-  auto p_select_op_2 = std::make_shared<hustle::operators::Select>(
-      arrow::compute::CompareOperator::LESS_EQUAL,
-      "brand1",
-      arrow::compute::Datum(
-          std::make_shared<arrow::StringScalar>("MFGR#2228"))
-  );
-
-  auto p_select_op_composite_1 =
-      std::make_shared<hustle::operators::SelectComposite>
-          (p_select_op_1, p_select_op_2,
-           hustle::operators::FilterOperator::AND);
-
   auto s_select_op = std::make_shared<hustle::operators::Select>(
-      arrow::compute::CompareOperator::EQUAL,
-      "region",
-      arrow::compute::Datum(std::make_shared<arrow::StringScalar>
-                                ("ASIA"))
-  );
-
-
-  arrow::compute::Datum empty_selection;
-
-  arrow::compute::Datum p_selection =
-      p_select_op_composite_1->select(part);
-  arrow::compute::Datum s_selection =
-      s_select_op->select(supp);
-
-  ColumnReference lo_s_ref = {lineorder, "supp key"};
-  ColumnReference lo_p_ref = {lineorder, "part key"};
-  ColumnReference lo_d_ref = {lineorder, "order date"};
-
-  ColumnReference s_ref = {supp, "supp key"};
-  ColumnReference p_ref = {part, "part key"};
-  ColumnReference d_ref = {date, "date key"};
-
-  auto join_op_1 = std::make_shared<hustle::operators::Join>(
-      lo_s_ref, empty_selection,
-      s_ref, s_selection);
-
-  auto join_result_1 = join_op_1->hash_join();
-
-  auto join_op_2 = std::make_shared<hustle::operators::Join>(
-      join_result_1, lo_p_ref,
-      p_ref, p_selection);
-
-  auto join_result_2 = join_op_2->hash_join();
-
-  auto join_op_3 = std::make_shared<hustle::operators::Join>(
-      join_result_2, lo_d_ref,
-      d_ref, empty_selection);
-
-  auto join_result_3 = join_op_3->hash_join();
-
-
-
-  std::vector<ColumnReference> group_bys = {{date, "year"}, {part, "brand1"}};
-  std::vector<ColumnReference> order_bys = {{date, "year"}, {part,"brand1"}};
-  AggregateUnit agg_unit = {AggregateKernels::SUM,
-                            lineorder,
-                            "revenue"};
-
-  std::vector<AggregateUnit> units = {agg_unit};
-
-  auto aggregate_op = std::make_shared<hustle::operators::Aggregate>(
-      join_result_3,
-      units,
-      group_bys,
-      order_bys);
-
-  // Perform aggregate
-  auto aggregate = aggregate_op->aggregate();
-
-  // Print the result. The valid bit will be printed as the first column.
-  if (aggregate != nullptr) aggregate->print();
-
-  auto t2 = std::chrono::high_resolution_clock::now();
-
-  std::cout << "QUERY EXECUTION TIME = " <<
-            std::chrono::duration_cast<std::chrono::milliseconds>
-                (t2-t1).count() << " ms" << std::endl;
-
-}
-
-TEST_F(SSBTestFixture, SSBQ2_3) {
-
-  auto t11 = std::chrono::high_resolution_clock::now();
-
-  lineorder = read_from_file
-      ("/Users/corrado/hustle/src/table/tests/lineorder.hsl");
-
-  date = read_from_file
-      ("/Users/corrado/hustle/src/table/tests/date.hsl");
-
-  part = read_from_file
-      ("/Users/corrado/hustle/src/table/tests/part.hsl");
-
-  supp = read_from_file
-      ("/Users/corrado/hustle/src/table/tests/supplier.hsl");
-
-  auto t22 = std::chrono::high_resolution_clock::now();
-
-  std::cout << "READ FROM FILE TIME = " <<
-            std::chrono::duration_cast<std::chrono::milliseconds>
-                (t22-t11).count() << " ms" << std::endl;
-
-  auto t1 = std::chrono::high_resolution_clock::now();
-
-  // IMPORTANT: There is no Datum constructor that accepts a string as a
-  // parameter. You must first create a StringScalar and then pass that in.
-  // If you pass in a string to the Datum constructor, it will interpret it
-  // as boolean.
-  auto p_select_op = std::make_shared<hustle::operators::Select>(
-      arrow::compute::CompareOperator::EQUAL,
-      "brand1",
-      arrow::compute::Datum(
-          std::make_shared<arrow::StringScalar>("MFGR#2221"))
-  );
-
-  auto s_select_op = std::make_shared<hustle::operators::Select>(
-      arrow::compute::CompareOperator::EQUAL,
-      "region",
-      arrow::compute::Datum(std::make_shared<arrow::StringScalar>
-                                ("EUROPE"))
-  );
-
-
-  arrow::compute::Datum empty_selection;
-
-  arrow::compute::Datum p_selection =
-      p_select_op->select(part);
-  arrow::compute::Datum s_selection =
-      s_select_op->select(supp);
-
-
-  ColumnReference lo_s_ref = {lineorder, "supp key"};
-  ColumnReference lo_p_ref = {lineorder, "part key"};
-  ColumnReference lo_d_ref = {lineorder, "order date"};
-
-  ColumnReference s_ref = {supp, "supp key"};
-  ColumnReference p_ref = {part, "part key"};
-  ColumnReference d_ref = {date, "date key"};
-
-  auto join_op_1 = std::make_shared<hustle::operators::Join>(
-      lo_s_ref, empty_selection,
-      s_ref, s_selection);
-
-  auto join_result_1 = join_op_1->hash_join();
-
-  auto join_op_2 = std::make_shared<hustle::operators::Join>(
-      join_result_1, lo_p_ref,
-      p_ref, p_selection);
-
-  auto join_result_2 = join_op_2->hash_join();
-
-  auto join_op_3 = std::make_shared<hustle::operators::Join>(
-      join_result_2, lo_d_ref,
-      d_ref, empty_selection);
-
-  auto join_result_3 = join_op_3->hash_join();
-
-
-
-
-  std::vector<ColumnReference> group_bys = {{date, "year"}, {part, "brand1"}};
-  std::vector<ColumnReference> order_bys = {{date, "year"}, {part,"brand1"}};
-  AggregateUnit agg_unit = {AggregateKernels::SUM,
-                            lineorder,
-                            "revenue"};
-
-  std::vector<AggregateUnit> units = {agg_unit};
-
-  auto aggregate_op = std::make_shared<hustle::operators::Aggregate>(
-      join_result_3,
-      units,
-      group_bys,
-      order_bys);
-
-  // Perform aggregate
-  auto aggregate = aggregate_op->aggregate();
-
-  // Print the result. The valid bit will be printed as the first column.
-  if (aggregate != nullptr) aggregate->print();
-
-  auto t2 = std::chrono::high_resolution_clock::now();
-
-  std::cout << "QUERY EXECUTION TIME = " <<
-            std::chrono::duration_cast<std::chrono::milliseconds>
-                (t2-t1).count() << " ms" << std::endl;
-
-}
-
-TEST_F(SSBTestFixture, SSBQ3_1) {
-
-  auto t11 = std::chrono::high_resolution_clock::now();
-
-  lineorder = read_from_file
-      ("/Users/corrado/hustle/src/table/tests/lineorder.hsl");
-
-  date = read_from_file
-      ("/Users/corrado/hustle/src/table/tests/date.hsl");
-
-  supp = read_from_file
-      ("/Users/corrado/hustle/src/table/tests/supplier.hsl");
-
-  cust = read_from_file
-      ("/Users/corrado/hustle/src/table/tests/customer.hsl");
-
-  auto t22 = std::chrono::high_resolution_clock::now();
-
-  std::cout << "READ FROM FILE TIME = " <<
-            std::chrono::duration_cast<std::chrono::milliseconds>
-                (t22-t11).count() << " ms" << std::endl;
-
-
-  auto t1 = std::chrono::high_resolution_clock::now();
-
-  // IMPORTANT: There is no Datum constructor that accepts a string as a
-  // parameter. You must first create a StringScalar and then pass that in.
-  // If you pass in a string to the Datum constructor, it will interpret it
-  // as boolean.
-  auto c_select_op = std::make_shared<hustle::operators::Select>(
-      arrow::compute::CompareOperator::EQUAL,
-      "region",
-      arrow::compute::Datum(
-          std::make_shared<arrow::StringScalar>("ASIA"))
-  );
-
-  auto s_select_op = std::make_shared<hustle::operators::Select>(
-      arrow::compute::CompareOperator::EQUAL,
-      "region",
-      arrow::compute::Datum(
-          std::make_shared<arrow::StringScalar>("ASIA"))
-  );
-  auto d_select_op_1 = std::make_shared<hustle::operators::Select>(
-      arrow::compute::CompareOperator::GREATER_EQUAL,
-      "year",
-      arrow::compute::Datum((int64_t) 1992)
-  );
-  auto d_select_op_2 = std::make_shared<hustle::operators::Select>(
-      arrow::compute::CompareOperator::LESS_EQUAL,
-      "year",
-      arrow::compute::Datum((int64_t) 1997)
-  );
-  auto d_select_op_composite_1 =
-      std::make_shared<hustle::operators::SelectComposite>
-          (d_select_op_1, d_select_op_2,
-           hustle::operators::FilterOperator::AND);
-
-  arrow::compute::Datum empty_selection;
-
-  auto d_selection = d_select_op_composite_1->select(date);
-  auto s_selection = s_select_op->select(supp);
-  auto c_selection = c_select_op->select(cust);
-
-  ColumnReference lo_s_ref = {lineorder, "supp key"};
-  ColumnReference lo_c_ref = {lineorder, "cust key"};
-  ColumnReference lo_p_ref = {lineorder, "part key"};
-  ColumnReference lo_d_ref = {lineorder, "order date"};
-
-  ColumnReference s_ref = {supp, "supp key"};
-  ColumnReference c_ref = {cust, "cust key"};
-  ColumnReference p_ref = {part, "part key"};
-  ColumnReference d_ref = {date, "date key"};
-
-  auto join_op_1 = std::make_shared<hustle::operators::Join>(
-      lo_s_ref, empty_selection,
-      s_ref, s_selection);
-
-  auto join_result_1 = join_op_1->hash_join();
-
-  auto join_op_2 = std::make_shared<hustle::operators::Join>(
-      join_result_1, lo_c_ref,
-      c_ref, c_selection);
-
-  auto join_result_2 = join_op_2->hash_join();
-
-  auto join_op_3 = std::make_shared<hustle::operators::Join>(
-      join_result_2, lo_d_ref,
-      d_ref, d_selection);
-
-  auto join_result_3 = join_op_3->hash_join();
-
-
-
-  std::vector<ColumnReference> group_bys = {{cust, "nation"},
-                                            {supp, "nation"},
-                                            {date,"year"}};
-  //TODO(nicholas): We currently do not support sorting on the aggregate
-  // column, so this result will not look as expected.
-  std::vector<ColumnReference> order_bys = {{date,"year"}};
-  AggregateUnit agg_unit = {AggregateKernels::SUM,
-                            lineorder,
-                            "revenue"};
-
-  std::vector<AggregateUnit> units = {agg_unit};
-
-  auto aggregate_op = std::make_shared<hustle::operators::Aggregate>(
-      join_result_3,
-      units,
-      group_bys,
-      order_bys);
-
-  // Perform aggregate
-  auto aggregate = aggregate_op->aggregate();
-
-  // Print the result. The valid bit will be printed as the first column.
-  if (aggregate != nullptr) aggregate->print();
-
-  auto t2 = std::chrono::high_resolution_clock::now();
-
-  std::cout << "QUERY EXECUTION TIME = " <<
-            std::chrono::duration_cast<std::chrono::milliseconds>
-                (t2-t1).count() << " ms" << std::endl;
-
-}
-
-TEST_F(SSBTestFixture, SSBQ3_2) {
-  auto t11 = std::chrono::high_resolution_clock::now();
-
-  lineorder = read_from_file
-      ("/Users/corrado/hustle/src/table/tests/lineorder.hsl");
-
-  date = read_from_file
-      ("/Users/corrado/hustle/src/table/tests/date.hsl");
-
-  supp = read_from_file
-      ("/Users/corrado/hustle/src/table/tests/supplier.hsl");
-
-  cust = read_from_file
-      ("/Users/corrado/hustle/src/table/tests/customer.hsl");
-
-  auto t22 = std::chrono::high_resolution_clock::now();
-
-  std::cout << "READ FROM FILE TIME = " <<
-            std::chrono::duration_cast<std::chrono::milliseconds>
-                (t22-t11).count() << " ms" << std::endl;
-
-  auto t1 = std::chrono::high_resolution_clock::now();
-
-  // IMPORTANT: There is no Datum constructor that accepts a string as a
-  // parameter. You must first create a StringScalar and then pass that in.
-  // If you pass in a string to the Datum constructor, it will interpret it
-  // as boolean.
-  auto c_select_op = std::make_shared<hustle::operators::Select>(
-      arrow::compute::CompareOperator::EQUAL,
-      "nation",
-      arrow::compute::Datum(
-          std::make_shared<arrow::StringScalar>("UNITED STATES"))
-  );
-
-  auto s_select_op = std::make_shared<hustle::operators::Select>(
-      arrow::compute::CompareOperator::EQUAL,
-      "nation",
-      arrow::compute::Datum(
-          std::make_shared<arrow::StringScalar>("UNITED STATES"))
-  );
-  auto d_select_op_1 = std::make_shared<hustle::operators::Select>(
-      arrow::compute::CompareOperator::GREATER_EQUAL,
-      "year",
-      arrow::compute::Datum((int64_t) 1992)
-  );
-  auto d_select_op_2 = std::make_shared<hustle::operators::Select>(
-      arrow::compute::CompareOperator::LESS_EQUAL,
-      "year",
-      arrow::compute::Datum((int64_t) 1997)
-  );
-  auto d_select_op_composite_1 =
-      std::make_shared<hustle::operators::SelectComposite>
-          (d_select_op_1, d_select_op_2,
-           hustle::operators::FilterOperator::AND);
-
-  arrow::compute::Datum empty_selection;
-
-  auto d_selection = d_select_op_composite_1->select(date);
-  auto s_selection = s_select_op->select(supp);
-  auto c_selection = c_select_op->select(cust);
-
-
-  ColumnReference lo_s_ref = {lineorder, "supp key"};
-  ColumnReference lo_c_ref = {lineorder, "cust key"};
-  ColumnReference lo_p_ref = {lineorder, "part key"};
-  ColumnReference lo_d_ref = {lineorder, "order date"};
-
-  ColumnReference s_ref = {supp, "supp key"};
-  ColumnReference c_ref = {cust, "cust key"};
-  ColumnReference p_ref = {part, "part key"};
-  ColumnReference d_ref = {date, "date key"};
-
-  auto join_op_1 = std::make_shared<hustle::operators::Join>(
-      lo_s_ref, empty_selection,
-      s_ref, s_selection);
-
-  auto join_result_1 = join_op_1->hash_join();
-
-  auto join_op_2 = std::make_shared<hustle::operators::Join>(
-      join_result_1, lo_c_ref,
-      c_ref, c_selection);
-
-  auto join_result_2 = join_op_2->hash_join();
-
-  auto join_op_3 = std::make_shared<hustle::operators::Join>(
-      join_result_2, lo_d_ref,
-      d_ref, d_selection);
-
-  auto join_result_3 = join_op_3->hash_join();
-
-
-  //TODO(nicholas): Result is incorrectly grouped when two column
-  // references share the same name.
-  std::vector<ColumnReference> group_bys = {{cust, "city"},
-                                            {supp, "city"},
-                                            {date,"year"}};
-  //TODO(nicholas): We currently do not support sorting on the aggregate
-  // column, so this result will not look as expected.
-  //TODO(nicholas): The strings in order_bys must correspond to the
-  // ColumnReferences in group_bys. Since we group_by year last, we must
-  // put two placeholder empty string before it. Need to fix this.
-  std::vector<ColumnReference> order_bys = {{date,"year"}};
-  AggregateUnit agg_unit = {AggregateKernels::SUM,
-                            lineorder,
-                            "revenue"};
-
-  std::vector<AggregateUnit> units = {agg_unit};
-
-  auto aggregate_op = std::make_shared<hustle::operators::Aggregate>(
-      join_result_3,
-      units,
-      group_bys,
-      order_bys);
-
-  // Perform aggregate
-  auto aggregate = aggregate_op->aggregate();
-
-  // Print the result. The valid bit will be printed as the first column.
-  if (aggregate != nullptr) aggregate->print();
-
-  auto t2 = std::chrono::high_resolution_clock::now();
-
-  std::cout << "QUERY EXECUTION TIME = " <<
-            std::chrono::duration_cast<std::chrono::milliseconds>
-                (t2-t1).count() << " ms" << std::endl;
-
-}
-
-TEST_F(SSBTestFixture, SSBQ3_3) {
-  auto t11 = std::chrono::high_resolution_clock::now();
-
-  lineorder = read_from_file
-      ("/Users/corrado/hustle/src/table/tests/lineorder.hsl");
-
-  date = read_from_file
-      ("/Users/corrado/hustle/src/table/tests/date.hsl");
-
-  supp = read_from_file
-      ("/Users/corrado/hustle/src/table/tests/supplier.hsl");
-
-  cust = read_from_file
-      ("/Users/corrado/hustle/src/table/tests/customer.hsl");
-
-  auto t22 = std::chrono::high_resolution_clock::now();
-
-  std::cout << "READ FROM FILE TIME = " <<
-            std::chrono::duration_cast<std::chrono::milliseconds>
-                (t22-t11).count() << " ms" << std::endl;
-
-  auto t1 = std::chrono::high_resolution_clock::now();
-
-  // IMPORTANT: There is no Datum constructor that accepts a string as a
-  // parameter. You must first create a StringScalar and then pass that in.
-  // If you pass in a string to the Datum constructor, it will interpret it
-  // as boolean.
-  auto c_select_op = std::make_shared<hustle::operators::Select>(
-      arrow::compute::CompareOperator::EQUAL,
-      "nation",
-      arrow::compute::Datum(
-          std::make_shared<arrow::StringScalar>("UNITED STATES"))
-  );
-
-  auto s_select_op = std::make_shared<hustle::operators::Select>(
-      arrow::compute::CompareOperator::EQUAL,
-      "nation",
-      arrow::compute::Datum(
-          std::make_shared<arrow::StringScalar>("UNITED STATES"))
-  );
-  auto d_select_op_1 = std::make_shared<hustle::operators::Select>(
-      arrow::compute::CompareOperator::GREATER_EQUAL,
-      "year",
-      arrow::compute::Datum((int64_t) 1992)
-  );
-  auto d_select_op_2 = std::make_shared<hustle::operators::Select>(
-      arrow::compute::CompareOperator::LESS_EQUAL,
-      "year",
-      arrow::compute::Datum((int64_t) 1997)
-  );
-  auto d_select_op_composite_1 =
-      std::make_shared<hustle::operators::SelectComposite>
-          (d_select_op_1, d_select_op_2,
-           hustle::operators::FilterOperator::AND);
-
-  arrow::compute::Datum empty_selection;
-
-  auto d_selection = d_select_op_composite_1->select(date);
-  auto s_selection = s_select_op->select(supp);
-  auto c_selection = c_select_op->select(cust);
-
-  ColumnReference lo_s_ref = {lineorder, "supp key"};
-  ColumnReference lo_c_ref = {lineorder, "cust key"};
-  ColumnReference lo_p_ref = {lineorder, "part key"};
-  ColumnReference lo_d_ref = {lineorder, "order date"};
-
-  ColumnReference s_ref = {supp, "supp key"};
-  ColumnReference c_ref = {cust, "cust key"};
-  ColumnReference p_ref = {part, "part key"};
-  ColumnReference d_ref = {date, "date key"};
-
-  auto join_op_1 = std::make_shared<hustle::operators::Join>(
-      lo_s_ref, empty_selection,
-      s_ref, s_selection);
-
-  auto join_result_1 = join_op_1->hash_join();
-
-  auto join_op_2 = std::make_shared<hustle::operators::Join>(
-      join_result_1, lo_c_ref,
-      c_ref, c_selection);
-
-  auto join_result_2 = join_op_2->hash_join();
-
-  auto join_op_3 = std::make_shared<hustle::operators::Join>(
-      join_result_2, lo_d_ref,
-      d_ref, d_selection);
-
-  auto join_result_3 = join_op_3->hash_join();
-
-  std::vector<ColumnReference> group_bys = {{date,"year"},
-                                            {cust, "city"},
-                                            {supp, "city"},
-  };
-  //TODO(nicholas): We currently do not support sorting on the aggregate
-  // column, so this result will not look as expected.
-  std::vector<ColumnReference> order_bys = {{date,"year"}};
-  AggregateUnit agg_unit = {AggregateKernels::SUM,
-                            lineorder,
-                            "revenue"};
-
-  std::vector<AggregateUnit> units = {agg_unit};
-
-  auto aggregate_op = std::make_shared<hustle::operators::Aggregate>(
-      join_result_3,
-      units,
-      group_bys,
-      order_bys);
-
-  // Perform aggregate
-  auto aggregate = aggregate_op->aggregate();
-
-  // Print the result. The valid bit will be printed as the first column.
-  if (aggregate != nullptr) aggregate->print();
-
-  auto t2 = std::chrono::high_resolution_clock::now();
-
-  std::cout << "QUERY EXECUTION TIME = " <<
-            std::chrono::duration_cast<std::chrono::milliseconds>
-                (t2-t1).count() << " ms" << std::endl;
-
-}
-*/
-TEST_F(SSBTestFixture, SSBQ4_1) {
-
-  auto t11 = std::chrono::high_resolution_clock::now();
-
-  lineorder = read_from_file
-      ("/Users/corrado/hustle/src/table/tests/lineorder.hsl");
-
-  date = read_from_file
-      ("/Users/corrado/hustle/src/table/tests/date.hsl");
-
-  part = read_from_file
-      ("/Users/corrado/hustle/src/table/tests/part.hsl");
-
-  supp = read_from_file
-      ("/Users/corrado/hustle/src/table/tests/supplier.hsl");
-
-  cust = read_from_file
-      ("/Users/corrado/hustle/src/table/tests/customer.hsl");
-
-  auto t22 = std::chrono::high_resolution_clock::now();
-
-  std::cout << "READ FROM FILE TIME = " <<
-            std::chrono::duration_cast<std::chrono::milliseconds>
-                (t22-t11).count() << " ms" << std::endl;
-
-  auto t1 = std::chrono::high_resolution_clock::now();
-
-<<<<<<< HEAD
-  // IMPORTANT: There is no Datum constructor that accepts a string as a
-  // parameter. You must first create a StringScalar and then pass that in.
-  // If you pass in a string to the Datum constructor, it will interpet it
-  // as boolean.
-  auto p_select_op_1 = std::make_shared<hustle::operators::Select>(
-      arrow::compute::CompareOperator::EQUAL,
-      "mfgr",
-      arrow::compute::Datum(
-          std::make_shared<arrow::StringScalar>("MFGR#1"))
-  );
-
-  auto p_select_op_2 = std::make_shared<hustle::operators::Select>(
-      arrow::compute::CompareOperator::EQUAL,
-      "mfgr",
-      arrow::compute::Datum(
-          std::make_shared<arrow::StringScalar>("MFGR#2"))
-  );
-
-  auto p_select_op_composite_1 =
-      std::make_shared<hustle::operators::SelectComposite>
-          (p_select_op_1, p_select_op_2,
-           hustle::operators::FilterOperator::OR);
-
-  auto c_select_op = std::make_shared<hustle::operators::Select>(
+      supp,
       arrow::compute::CompareOperator::EQUAL,
       "region",
       arrow::compute::Datum(std::make_shared<arrow::StringScalar>
                                 ("AMERICA"))
   );
 
-  auto s_select_op = std::make_shared<hustle::operators::Select>(
-      arrow::compute::CompareOperator::EQUAL,
-      "region",
-      arrow::compute::Datum(std::make_shared<arrow::StringScalar>
-                                ("AMERICA"))
-  );
-
 
   arrow::compute::Datum empty_selection;
-=======
-    // IMPORTANT: There is no Datum constructor that accepts a string as a
-    // parameter. You must first create a StringScalar and then pass that in.
-    // If you pass in a string to the Datum constructor, it will interpet it
-    // as boolean.
-    auto p_select_op_1 = std::make_shared<hustle::operators::Select>(
-            part,
-            arrow::compute::CompareOperator::EQUAL,
-            "mfgr",
-            arrow::compute::Datum(
-                    std::make_shared<arrow::StringScalar>("MFGR#1"))
-    );
-
-    auto p_select_op_2 = std::make_shared<hustle::operators::Select>(
-            part,
-            arrow::compute::CompareOperator::EQUAL,
-            "mfgr",
-            arrow::compute::Datum(
-                    std::make_shared<arrow::StringScalar>("MFGR#2"))
-    );
-
-    auto p_select_op_composite_1 =
-            std::make_shared<hustle::operators::SelectComposite>
-                    (part, p_select_op_1, p_select_op_2,
-                     hustle::operators::FilterOperator::OR);
-
-    auto c_select_op = std::make_shared<hustle::operators::Select>(
-            cust,
-            arrow::compute::CompareOperator::EQUAL,
-            "region",
-            arrow::compute::Datum(std::make_shared<arrow::StringScalar>
-                                          ("AMERICA"))
-    );
-
-    auto s_select_op = std::make_shared<hustle::operators::Select>(
-            supp,
-            arrow::compute::CompareOperator::EQUAL,
-            "region",
-            arrow::compute::Datum(std::make_shared<arrow::StringScalar>
-                                          ("AMERICA"))
-    );
-
-
-    arrow::compute::Datum empty_selection;
-    auto empty_result = std::make_shared<hustle::operators::SelectResult>
-            (empty_selection);
->>>>>>> 7f4e9540
+  auto empty_result = std::make_shared<hustle::operators::SelectResult>
+      (empty_selection);
 
   ColumnReference lo_s_ref = {lineorder, "supp key"};
   ColumnReference lo_c_ref = {lineorder, "cust key"};
@@ -1506,63 +1464,33 @@
   ColumnReference p_ref = {part, "part key"};
   ColumnReference d_ref = {date, "date key"};
 
-<<<<<<< HEAD
-  auto p_selection = p_select_op_composite_1->select(part);
-  auto s_selection = s_select_op->select(supp);
-  auto c_selection = c_select_op->select(cust);
+  auto p_selection = p_select_op_composite_1->run();
+  auto s_selection = s_select_op->run();
+  auto c_selection = c_select_op->run();
 
   auto join_op_1 = std::make_shared<hustle::operators::Join>(
-      lo_s_ref, empty_selection,
+      lo_s_ref, empty_result,
       s_ref, s_selection);
 
-  auto join_result_1 = join_op_1->hash_join();
+  auto join_result_1 = join_op_1->run();
 
   auto join_op_2 = std::make_shared<hustle::operators::Join>(
-      join_result_1, lo_c_ref,
+      lo_c_ref, join_result_1,
       c_ref, c_selection);
 
-  auto join_result_2 = join_op_2->hash_join();
+  auto join_result_2 = join_op_2->run();
 
   auto join_op_3 = std::make_shared<hustle::operators::Join>(
-      join_result_2, lo_p_ref,
+      lo_p_ref, join_result_2,
       p_ref, p_selection);
 
-  auto join_result_3 = join_op_3->hash_join();
+  auto join_result_3 = join_op_3->run();
 
   auto join_op_4 = std::make_shared<hustle::operators::Join>(
-      join_result_3,  lo_d_ref,
-      d_ref, empty_selection);
-
-  auto join_result_4 = join_op_4->hash_join();
-=======
-    auto p_selection = p_select_op_composite_1->run();
-    auto s_selection = s_select_op->run();
-    auto c_selection = c_select_op->run();
-
-    auto join_op_1 = std::make_shared<hustle::operators::Join>(
-            lo_s_ref, empty_result,
-            s_ref, s_selection);
-
-    auto join_result_1 = join_op_1->run();
-
-    auto join_op_2 = std::make_shared<hustle::operators::Join>(
-            lo_c_ref, join_result_1,
-            c_ref, c_selection);
-
-    auto join_result_2 = join_op_2->run();
-
-    auto join_op_3 = std::make_shared<hustle::operators::Join>(
-            lo_p_ref, join_result_2,
-            p_ref, p_selection);
-
-    auto join_result_3 = join_op_3->run();
-
-    auto join_op_4 = std::make_shared<hustle::operators::Join>(
-            lo_d_ref, join_result_3,
-            d_ref, empty_result);
-
-    auto join_result_4 = join_op_4->run();
->>>>>>> 7f4e9540
+      lo_d_ref, join_result_3,
+      d_ref, empty_result);
+
+  auto join_result_4 = join_op_4->run();
 
   std::vector<ColumnReference> group_bys = {{date,"year"},
                                             {cust, "nation"}};

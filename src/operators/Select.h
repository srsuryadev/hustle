#ifndef HUSTLE_SELECT_H
#define HUSTLE_SELECT_H

#include <string>
#include <table/block.h>
#include <table/table.h>
#include <arrow/compute/api.h>

#include "Operator.h"

namespace hustle {
namespace operators {

<<<<<<< HEAD
class SelectOperator : public Operator {
=======

    //TODO(nicholas): Rename SelectComposite to Select and Select to
    // SelectNode. Select will internally construct the tree, so Jerry
    // doesn't have to do it himself. He could just pass in a vector of
    // SelectPredicates. But how to handle ANDing/ORing of filters?
class SelectOperator : Operator {
>>>>>>> 7f4e9540
public:
    virtual arrow::compute::Datum get_filter(std::shared_ptr<Block> block) = 0;
    virtual arrow::compute::Datum get_filter(std::shared_ptr<Table> table) = 0;
};

class Select : public SelectOperator{
public:

    Select(
        std::shared_ptr<Table> table,
        arrow::compute::CompareOperator compare_operator,
        std::string column_name,
        arrow::compute::Datum column_value
        );
    std::shared_ptr<OperatorResult> run() override;


private:
    std::shared_ptr<Table> table_;
    arrow::compute::CompareOperator compare_operator_;
    std::string column_name_;
    arrow::compute::Datum column_value_;

    arrow::compute::Datum get_filter(std::shared_ptr<Block> block) override;
    arrow::compute::Datum get_filter(std::shared_ptr<Table> table) override;
};

class SelectComposite : public SelectOperator{
public:
    SelectComposite(
        std::shared_ptr<Table> table,
        std::shared_ptr<SelectOperator> left_child,
        std::shared_ptr<SelectOperator> right_child,
        FilterOperator filter_operator
    );

    std::shared_ptr<OperatorResult> run() override;


private:
    std::shared_ptr<Table> table_;
    std::shared_ptr<SelectOperator> left_child_;
    std::shared_ptr<SelectOperator> right_child_;
    FilterOperator filter_operator_;

    arrow::compute::Datum get_filter(std::shared_ptr<Block> block) override;
    arrow::compute::Datum get_filter(std::shared_ptr<Table> table) override;
};

} // namespace operators
} // namespace hustle

#endif //HUSTLE_SELECT_H<|MERGE_RESOLUTION|>--- conflicted
+++ resolved
@@ -11,63 +11,59 @@
 namespace hustle {
 namespace operators {
 
-<<<<<<< HEAD
-class SelectOperator : public Operator {
-=======
 
-    //TODO(nicholas): Rename SelectComposite to Select and Select to
-    // SelectNode. Select will internally construct the tree, so Jerry
-    // doesn't have to do it himself. He could just pass in a vector of
-    // SelectPredicates. But how to handle ANDing/ORing of filters?
+//TODO(nicholas): Rename SelectComposite to Select and Select to
+// SelectNode. Select will internally construct the tree, so Jerry
+// doesn't have to do it himself. He could just pass in a vector of
+// SelectPredicates. But how to handle ANDing/ORing of filters?
 class SelectOperator : Operator {
->>>>>>> 7f4e9540
-public:
-    virtual arrow::compute::Datum get_filter(std::shared_ptr<Block> block) = 0;
-    virtual arrow::compute::Datum get_filter(std::shared_ptr<Table> table) = 0;
+ public:
+  virtual arrow::compute::Datum get_filter(std::shared_ptr<Block> block) = 0;
+  virtual arrow::compute::Datum get_filter(std::shared_ptr<Table> table) = 0;
 };
 
 class Select : public SelectOperator{
-public:
+ public:
 
-    Select(
-        std::shared_ptr<Table> table,
-        arrow::compute::CompareOperator compare_operator,
-        std::string column_name,
-        arrow::compute::Datum column_value
-        );
-    std::shared_ptr<OperatorResult> run() override;
+  Select(
+      std::shared_ptr<Table> table,
+      arrow::compute::CompareOperator compare_operator,
+      std::string column_name,
+      arrow::compute::Datum column_value
+  );
+  std::shared_ptr<OperatorResult> run() override;
 
 
-private:
-    std::shared_ptr<Table> table_;
-    arrow::compute::CompareOperator compare_operator_;
-    std::string column_name_;
-    arrow::compute::Datum column_value_;
+ private:
+  std::shared_ptr<Table> table_;
+  arrow::compute::CompareOperator compare_operator_;
+  std::string column_name_;
+  arrow::compute::Datum column_value_;
 
-    arrow::compute::Datum get_filter(std::shared_ptr<Block> block) override;
-    arrow::compute::Datum get_filter(std::shared_ptr<Table> table) override;
+  arrow::compute::Datum get_filter(std::shared_ptr<Block> block) override;
+  arrow::compute::Datum get_filter(std::shared_ptr<Table> table) override;
 };
 
 class SelectComposite : public SelectOperator{
-public:
-    SelectComposite(
-        std::shared_ptr<Table> table,
-        std::shared_ptr<SelectOperator> left_child,
-        std::shared_ptr<SelectOperator> right_child,
-        FilterOperator filter_operator
-    );
+ public:
+  SelectComposite(
+      std::shared_ptr<Table> table,
+      std::shared_ptr<SelectOperator> left_child,
+      std::shared_ptr<SelectOperator> right_child,
+      FilterOperator filter_operator
+  );
 
-    std::shared_ptr<OperatorResult> run() override;
+  std::shared_ptr<OperatorResult> run() override;
 
 
-private:
-    std::shared_ptr<Table> table_;
-    std::shared_ptr<SelectOperator> left_child_;
-    std::shared_ptr<SelectOperator> right_child_;
-    FilterOperator filter_operator_;
+ private:
+  std::shared_ptr<Table> table_;
+  std::shared_ptr<SelectOperator> left_child_;
+  std::shared_ptr<SelectOperator> right_child_;
+  FilterOperator filter_operator_;
 
-    arrow::compute::Datum get_filter(std::shared_ptr<Block> block) override;
-    arrow::compute::Datum get_filter(std::shared_ptr<Table> table) override;
+  arrow::compute::Datum get_filter(std::shared_ptr<Block> block) override;
+  arrow::compute::Datum get_filter(std::shared_ptr<Table> table) override;
 };
 
 } // namespace operators

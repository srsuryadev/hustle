#include "Join.h"

#include <utility>
#include <arrow/compute/api.h>
#include <arrow/compute/kernels/compare.h>
#include <arrow/compute/kernels/match.h>
#include <table/util.h>
#include <iostream>
#include <arrow/scalar.h>

namespace hustle {
namespace operators {

Join::Join(std::shared_ptr<Table>& left_table,
           arrow::compute::Datum& left_selection,
           std::string left_column_name,
           std::shared_ptr<Table>& right_table,
           arrow::compute::Datum& right_selection,
           std::string right_column_name){

  left_join_col_name_ = left_column_name;
  right_join_col_name_ = right_column_name;

  left_table_ = left_table;
  right_table_ = right_table;

  left_selection_ = left_selection;
  right_selection_ = right_selection;
}

Join::Join(std::vector<JoinResult>& left_join_result,
           std::string left_column_name,
           std::shared_ptr<Table>& right_table,
           arrow::compute::Datum& right_selection,
           std::string right_column_name) {

  left_join_col_name_ = left_column_name;
  right_join_col_name_ = right_column_name;

  left_join_result_ = left_join_result;
  right_table_ = right_table;

  right_selection_ = right_selection;
}

std::vector<JoinResult> Join::hash_join() {

  std::vector<JoinResult> out_join_result;

  if (left_table_ == nullptr) {
    out_join_result = hash_join(left_join_result_, right_table_);
  }
  else {
    out_join_result = hash_join(left_table_, right_table_);
  }

  return out_join_result;

}

std::vector<JoinResult> Join::hash_join(
    const std::shared_ptr<Table>& left_table,
    const std::shared_ptr<Table>& right_table) {

  arrow::Status status;

  if (left_selection_.is_arraylike()) {
    left_filter_ = left_selection_.chunked_array();
  }
  if (right_selection_.is_arraylike()) {
    right_filter_ = right_selection_.chunked_array();
  }

  auto right_join_col = apply_selection(
      right_table_->get_column_by_name(right_join_col_name_),
      right_selection_);

  right_join_col_ = right_join_col;
  hash_table_ = build_hash_table(right_join_col);

  auto left_join_col = apply_selection(
      left_table_->get_column_by_name(left_join_col_name_),
      left_selection_);
  left_join_col_ = left_join_col;
  auto out = probe_hash_table(left_join_col);

  return out;
}


std::vector<JoinResult> Join::hash_join(
    std::vector<JoinResult>& left_join_result,
    const std::shared_ptr<Table>& right_table) {

  arrow::Status status;

  right_table_ = right_table;

  if (right_selection_.is_arraylike()) {
    right_filter_ = right_selection_.chunked_array();
  }

  auto right_join_col = apply_selection(
      right_table->get_column_by_name(right_join_col_name_),
      right_selection_);


  right_join_col_ = right_join_col;
//right_join_col_ = right_table->get_column_by_name(right_join_col_name_);
  hash_table_ = build_hash_table(right_join_col);

  int selection_reference_index = -1;
  int left_join_col_index = -1;

  // TODO(nicholas): This will find the wrong table if lineorder is not
  //  at index 0.
  for (int i=0; i<left_join_result_.size(); i++) {
    int index = left_join_result_[i].table->get_schema()->GetFieldIndex
        (left_join_col_name_);
    if (index >= 0) {
      left_join_col_index = index;
      selection_reference_index = i;
      break;
    }
  }
  //TODO(nicholas): left_table_ must also be filtered! None of the SSB
  // queries with multiple joins select on Lineorder, so this part is not
  // yet verified.
  left_table_ = left_join_result_[selection_reference_index].table;
  auto left_join_col = apply_selection(
      left_table_->get_column(left_join_col_index),
      arrow::compute::Datum(left_join_result_[selection_reference_index]
                                .filter)
  );
  left_join_col = apply_selection(
      left_table_->get_column(left_join_col_index),
      left_join_result_[selection_reference_index].selection
  );

  left_join_col_ = left_join_col;
//    left_join_col_ = left_table_->get_column(left_join_col_index);

  auto out = probe_hash_table_2(left_join_col);

  arrow::compute::FunctionContext function_context(
      arrow::default_memory_pool());
  arrow::compute::TakeOptions take_options;
  arrow::compute::Datum matched_indices;
  arrow::compute::Datum out_indices;
  std::shared_ptr<arrow::ChunkedArray> out_ref;

  out_indices = arrow::compute::Datum(out[0].selection);

  status = arrow::compute::Match(&function_context, out[0].selection,
                                 left_join_result_[selection_reference_index].selection,
                                 &matched_indices);
  evaluate_status(status, __PRETTY_FUNCTION__, __LINE__);

  status = arrow::compute::Take(&function_context,
                                left_join_result_[selection_reference_index].selection,
                                matched_indices,
                                take_options,
                                &out[0].selection);

  evaluate_status(status, __PRETTY_FUNCTION__, __LINE__);

  arrow::compute::Datum res;

  std::vector<JoinResult> output;
  output.push_back(out[0]);

  for (int i=0; i<left_join_result_.size(); i++) {
    if (i != selection_reference_index) {

      status = arrow::compute::Take(&function_context,
                                    left_join_result_[i].selection,
                                    matched_indices,
                                    take_options,
                                    &res);
      evaluate_status(status, __PRETTY_FUNCTION__, __LINE__);
      output.push_back({left_join_result_[i].table,
                        left_join_result_[i].col,
                        left_join_result_[i].filter,
                        res});

    }
  }

  output.push_back(out[1]);

  return output;

}


std::unordered_map<int64_t, int64_t> Join::build_hash_table
    (std::shared_ptr<arrow::ChunkedArray> col) {

  arrow::Status status;
  // TODO(nicholas): size of hash table is too large if selection is not null
  std::unordered_map<int64_t, int64_t> hash(col->length());

  arrow::compute::FunctionContext function_context(
      arrow::default_memory_pool());

  int row_offset = 0;
  // Build phase if there is no selection
  for (int i=0; i<col->num_chunks(); i++) {
    // TODO(nicholas): for now, we assume the join column is INT64 type.
    auto chunk = std::static_pointer_cast<arrow::Int64Array>(
        col->chunk(i));

    for (int row=0; row<chunk->length(); row++) {
      hash[chunk->Value(row)] = row_offset + row;
    }
    row_offset += chunk->length();
  }

  return hash;
}

std::vector<JoinResult> Join::probe_hash_table
    (std::shared_ptr<arrow::ChunkedArray> probe_col) {

  arrow::Status status;

  arrow::Int64Builder left_indices_builder;
  arrow::Int64Builder right_indices_builder;
  std::shared_ptr<arrow::Int64Array> left_indices;
  std::shared_ptr<arrow::Int64Array> right_indices;

  // Probe phase
  int row_offset = 0;
  for (int i = 0; i < probe_col->num_chunks(); i++) {

    // TODO(nicholas): for now, we assume the join column is INT64 type.
    auto left_join_chunk = std::static_pointer_cast<arrow::Int64Array>(
        probe_col->chunk(i));


    for (int row = 0; row < left_join_chunk->length(); row++) {
      auto key = left_join_chunk->Value(row);

      if (hash_table_.count(key)) {
        int64_t right_row_index = hash_table_[key];

        int left_row_index = row_offset + row;
        status = left_indices_builder.Append(left_row_index);
        evaluate_status(status, __PRETTY_FUNCTION__, __LINE__);

        status = right_indices_builder.Append(right_row_index);
        evaluate_status(status, __PRETTY_FUNCTION__, __LINE__);
      }
    }
    row_offset += left_join_chunk->length();
  }

  // Note that ArrayBuilders are automatically reset by default after
  // calling Finish()
  status = left_indices_builder.Finish(&left_indices);
  evaluate_status(status, __PRETTY_FUNCTION__, __LINE__);
  status = right_indices_builder.Finish(&right_indices);
  evaluate_status(status, __PRETTY_FUNCTION__, __LINE__);

  left_indices_ = left_indices;
  right_indices_ = right_indices;

  std::vector<JoinResult> out;
  out.push_back({left_table_, probe_col, arrow::compute::Datum(left_filter_),
                 get_left_indices()});
  out.push_back({right_table_, right_join_col_,
                 arrow::compute::Datum(right_filter_),
                 get_right_indices()});

  return out;
}

std::vector<JoinResult> Join::probe_hash_table_2
    (std::shared_ptr<arrow::ChunkedArray> probe_col) {

  arrow::Status status;

  arrow::Int64Builder left_indices_builder;
  arrow::Int64Builder right_indices_builder;
  std::shared_ptr<arrow::Int64Array> left_indices;
  std::shared_ptr<arrow::Int64Array> right_indices;

  auto old_indices = std::static_pointer_cast<arrow::Int64Array>
      (left_join_result_[0]
           .selection.make_array());

  // Probe phase
  int row_offset = 0;
  for (int i = 0; i < probe_col->num_chunks(); i++) {

    // TODO(nicholas): for now, we assume the join column is INT64 type.
    auto left_join_chunk = std::static_pointer_cast<arrow::Int64Array>(
        probe_col->chunk(i));


    for (int row = 0; row < left_join_chunk->length(); row++) {
      auto key = left_join_chunk->Value(row);

      if (hash_table_.count(key)) {
        int64_t right_row_index = hash_table_[key];

        int left_row_index = old_indices->Value(row_offset + row);
        status = left_indices_builder.Append(left_row_index);
        evaluate_status(status, __PRETTY_FUNCTION__, __LINE__);

        status = right_indices_builder.Append(right_row_index);
        evaluate_status(status, __PRETTY_FUNCTION__, __LINE__);
      }
    }
    row_offset += left_join_chunk->length();
  }

  // Note that ArrayBuilders are automatically reset by default after
  // calling Finish()
  status = left_indices_builder.Finish(&left_indices);
  evaluate_status(status, __PRETTY_FUNCTION__, __LINE__);
  status = right_indices_builder.Finish(&right_indices);
  evaluate_status(status, __PRETTY_FUNCTION__, __LINE__);

  left_indices_ = left_indices;
  right_indices_ = right_indices;

  std::vector<JoinResult> out;
  out.push_back({left_table_, probe_col, arrow::compute::Datum(left_filter_),
                 get_left_indices()});
  out.push_back({right_table_, right_join_col_,
                 arrow::compute::Datum(right_filter_),
                 get_right_indices()});

  return out;
}

std::shared_ptr<arrow::ChunkedArray> Join::apply_selection
<<<<<<< HEAD
    (std::shared_ptr<arrow::ChunkedArray> col, arrow::compute::Datum selection) {

  arrow::Status status;
  auto out_col = col;
  // If a selection was previously performed on the left table,
  // apply it to the join column.
  if (selection.is_arraylike()) {
    arrow::compute::FunctionContext function_context(
        arrow::default_memory_pool());
    std::shared_ptr<arrow::ChunkedArray> out;

    switch(selection.type()->id()) {
      case arrow::Type::BOOL: {
        status = arrow::compute::Filter(&function_context,
                                        *col,
                                        *selection.chunked_array(),
                                        &out_col);
        evaluate_status(status, __PRETTY_FUNCTION__, __LINE__);
        break;
      }
      case arrow::Type::INT64: {
        arrow::compute::TakeOptions take_options;

        status = arrow::compute::Take(&function_context,
                                      *col,
                                      *selection.make_array(),
                                      take_options,
                                      &out_col);
        evaluate_status(status, __PRETTY_FUNCTION__, __LINE__);
        break;
      }
=======
(std::shared_ptr<arrow::ChunkedArray> col, arrow::compute::Datum selection) {

    arrow::Status status;
    auto datum_col = arrow::compute::Datum(col);
    auto out_col = col;
    // If a selection was previously performed on the left table,
    // apply it to the join column.
    if (selection.is_arraylike()) {
        arrow::compute::FunctionContext function_context(
                arrow::default_memory_pool());
        arrow::compute::FilterOptions filter_options;
        std::shared_ptr<arrow::ChunkedArray> out;

        switch(selection.type()->id()) {
            case arrow::Type::BOOL: {
                status = arrow::compute::Filter(&function_context,
                                                col,
                                                selection.chunked_array(),
                                                filter_options,
                                                &datum_col);

                evaluate_status(status, __PRETTY_FUNCTION__, __LINE__);

                out_col = datum_col.chunked_array();
                break;
            }
            case arrow::Type::INT64: {
                arrow::compute::TakeOptions take_options;

                status = arrow::compute::Take(&function_context,
                                              *col,
                                              *selection.make_array(),
                                              take_options,
                                              &out_col);
                evaluate_status(status, __PRETTY_FUNCTION__, __LINE__);
                break;
            }
        }
>>>>>>> 323ed15c
    }
  }

  return out_col;
}


arrow::compute::Datum Join::get_indices_for_table(
    const std::shared_ptr<Table>& other) {
  if (other == left_table_) {
    return get_left_indices();
  }
  else {
    return get_right_indices();
  }
}

arrow::compute::Datum Join::get_left_indices() {
  arrow::compute::Datum out(left_indices_);
  return out;
}

arrow::compute::Datum Join::get_right_indices() {
  arrow::compute::Datum out(right_indices_);
  return out;
}

} // namespace operators
} // namespace hustle<|MERGE_RESOLUTION|>--- conflicted
+++ resolved
@@ -336,25 +336,30 @@
 }
 
 std::shared_ptr<arrow::ChunkedArray> Join::apply_selection
-<<<<<<< HEAD
     (std::shared_ptr<arrow::ChunkedArray> col, arrow::compute::Datum selection) {
 
   arrow::Status status;
+  auto datum_col = arrow::compute::Datum(col);
   auto out_col = col;
   // If a selection was previously performed on the left table,
   // apply it to the join column.
   if (selection.is_arraylike()) {
     arrow::compute::FunctionContext function_context(
         arrow::default_memory_pool());
+    arrow::compute::FilterOptions filter_options;
     std::shared_ptr<arrow::ChunkedArray> out;
 
     switch(selection.type()->id()) {
       case arrow::Type::BOOL: {
         status = arrow::compute::Filter(&function_context,
-                                        *col,
-                                        *selection.chunked_array(),
-                                        &out_col);
-        evaluate_status(status, __PRETTY_FUNCTION__, __LINE__);
+                                        col,
+                                        selection.chunked_array(),
+                                        filter_options,
+                                        &datum_col);
+
+        evaluate_status(status, __PRETTY_FUNCTION__, __LINE__);
+
+        out_col = datum_col.chunked_array();
         break;
       }
       case arrow::Type::INT64: {
@@ -368,46 +373,6 @@
         evaluate_status(status, __PRETTY_FUNCTION__, __LINE__);
         break;
       }
-=======
-(std::shared_ptr<arrow::ChunkedArray> col, arrow::compute::Datum selection) {
-
-    arrow::Status status;
-    auto datum_col = arrow::compute::Datum(col);
-    auto out_col = col;
-    // If a selection was previously performed on the left table,
-    // apply it to the join column.
-    if (selection.is_arraylike()) {
-        arrow::compute::FunctionContext function_context(
-                arrow::default_memory_pool());
-        arrow::compute::FilterOptions filter_options;
-        std::shared_ptr<arrow::ChunkedArray> out;
-
-        switch(selection.type()->id()) {
-            case arrow::Type::BOOL: {
-                status = arrow::compute::Filter(&function_context,
-                                                col,
-                                                selection.chunked_array(),
-                                                filter_options,
-                                                &datum_col);
-
-                evaluate_status(status, __PRETTY_FUNCTION__, __LINE__);
-
-                out_col = datum_col.chunked_array();
-                break;
-            }
-            case arrow::Type::INT64: {
-                arrow::compute::TakeOptions take_options;
-
-                status = arrow::compute::Take(&function_context,
-                                              *col,
-                                              *selection.make_array(),
-                                              take_options,
-                                              &out_col);
-                evaluate_status(status, __PRETTY_FUNCTION__, __LINE__);
-                break;
-            }
-        }
->>>>>>> 323ed15c
     }
   }
 

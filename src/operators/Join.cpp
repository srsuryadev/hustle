#include "Join.h"

#include <utility>
#include <arrow/compute/api.h>
#include <arrow/compute/kernels/compare.h>
#include <arrow/compute/kernels/match.h>
#include <table/util.h>
#include <iostream>
#include <arrow/scalar.h>

namespace hustle {
namespace operators {

<<<<<<< HEAD
Join::Join(std::shared_ptr<Table>& left_table,
           arrow::compute::Datum& left_selection,
           std::string left_column_name,
           std::shared_ptr<Table>& right_table,
           arrow::compute::Datum& right_selection,
           std::string right_column_name){

  left_join_col_name_ = left_column_name;
  right_join_col_name_ = right_column_name;

  left_table_ = left_table;
  right_table_ = right_table;
=======
Join::Join(ColumnReference left,
         arrow::compute::Datum& left_selection,
         ColumnReference right,
         arrow::compute::Datum& right_selection){

    left_join_col_name_ = left.col_name;
    right_join_col_name_ = right.col_name;

    left_table_ = left.table;
    right_table_ = right.table;
>>>>>>> b1e173b5

  left_selection_ = left_selection;
  right_selection_ = right_selection;
}

Join::Join(std::vector<JoinResult>& left_join_result,
<<<<<<< HEAD
           std::string left_column_name,
           std::shared_ptr<Table>& right_table,
           arrow::compute::Datum& right_selection,
           std::string right_column_name) {

  left_join_col_name_ = left_column_name;
  right_join_col_name_ = right_column_name;

  left_join_result_ = left_join_result;
  right_table_ = right_table;
=======
        ColumnReference left,
         ColumnReference right,
         arrow::compute::Datum& right_selection) {

        left_join_col_name_ = left.col_name;
        right_join_col_name_ = right.col_name;

        left_join_result_ = left_join_result;
        right_table_ = right.table;
>>>>>>> b1e173b5

  right_selection_ = right_selection;
}

std::vector<JoinResult> Join::hash_join() {

  std::vector<JoinResult> out_join_result;

  if (left_table_ == nullptr) {
    out_join_result = hash_join(left_join_result_, right_table_);
  }
  else {
    out_join_result = hash_join(left_table_, right_table_);
  }

  return out_join_result;

}

std::vector<JoinResult> Join::hash_join(
    const std::shared_ptr<Table>& left_table,
    const std::shared_ptr<Table>& right_table) {

  arrow::Status status;

  if (left_selection_.is_arraylike()) {
    left_filter_ = left_selection_.chunked_array();
  }
  if (right_selection_.is_arraylike()) {
    right_filter_ = right_selection_.chunked_array();
  }

  auto right_join_col = apply_selection(
      right_table_->get_column_by_name(right_join_col_name_),
      right_selection_);

  right_join_col_ = right_join_col;
  hash_table_ = build_hash_table(right_join_col);

  auto left_join_col = apply_selection(
      left_table_->get_column_by_name(left_join_col_name_),
      left_selection_);
  left_join_col_ = left_join_col;
  auto out = probe_hash_table(left_join_col);

  return out;
}


std::vector<JoinResult> Join::hash_join(
    std::vector<JoinResult>& left_join_result,
    const std::shared_ptr<Table>& right_table) {

  arrow::Status status;

  right_table_ = right_table;

  if (right_selection_.is_arraylike()) {
    right_filter_ = right_selection_.chunked_array();
  }

  auto right_join_col = apply_selection(
      right_table->get_column_by_name(right_join_col_name_),
      right_selection_);


  right_join_col_ = right_join_col;
//right_join_col_ = right_table->get_column_by_name(right_join_col_name_);
<<<<<<< HEAD
  hash_table_ = build_hash_table(right_join_col);

  int selection_reference_index = -1;
  int left_join_col_index = -1;

  // TODO(nicholas): This will find the wrong table if lineorder is not
  //  at index 0.
  for (int i=0; i<left_join_result_.size(); i++) {
    int index = left_join_result_[i].table->get_schema()->GetFieldIndex
        (left_join_col_name_);
    if (index >= 0) {
      left_join_col_index = index;
      selection_reference_index = i;
      break;
    }
  }
  //TODO(nicholas): left_table_ must also be filtered! None of the SSB
  // queries with multiple joins select on Lineorder, so this part is not
  // yet verified.
  left_table_ = left_join_result_[selection_reference_index].table;
  auto left_join_col = apply_selection(
      left_table_->get_column(left_join_col_index),
      arrow::compute::Datum(left_join_result_[selection_reference_index]
                                .filter)
  );
  left_join_col = apply_selection(
      left_table_->get_column(left_join_col_index),
      left_join_result_[selection_reference_index].selection
  );

  left_join_col_ = left_join_col;
=======
    hash_table_ = build_hash_table(right_join_col);

    int selection_reference_index = -1;
    int left_join_col_index = -1;

    // TODO(nicholas): This will find the wrong table if lineorder is not
    //  at index 0, since the left and right join columns usually have the
    //  same name!
    for (int i=0; i<left_join_result_.size(); i++) {
        int index = left_join_result_[i].table->get_schema()->GetFieldIndex
                (left_join_col_name_);
        if (index >= 0) {
            left_join_col_index = index;
            selection_reference_index = i;
            break;
        }
    }
    //TODO(nicholas): left_table_ must also be filtered! None of the SSB
    // queries with multiple joins perform a selection on Lineorder beforehand,
    // so this part is not yet verified.
    left_table_ = left_join_result_[selection_reference_index].table;
    auto left_join_col = apply_selection(
            left_table_->get_column(left_join_col_index),
            arrow::compute::Datum(left_join_result_[selection_reference_index]
            .filter)
    );
    left_join_col = apply_selection(
            left_table_->get_column(left_join_col_index),
            left_join_result_[selection_reference_index].selection
    );

    left_join_col_ = left_join_col;
>>>>>>> b1e173b5
//    left_join_col_ = left_table_->get_column(left_join_col_index);

  auto out = probe_hash_table_2(left_join_col);

<<<<<<< HEAD
  arrow::compute::FunctionContext function_context(
      arrow::default_memory_pool());
  arrow::compute::TakeOptions take_options;
  arrow::compute::Datum matched_indices;
  arrow::compute::Datum out_indices;
  std::shared_ptr<arrow::ChunkedArray> out_ref;
=======
    arrow::compute::FunctionContext function_context(
            arrow::default_memory_pool());
    arrow::compute::TakeOptions take_options;
    arrow::compute::Datum matched_indices;
    arrow::compute::Datum out_indices;
    std::shared_ptr<arrow::ChunkedArray> out_ref;

    out_indices = arrow::compute::Datum(out[0].selection);

    status = arrow::compute::Match(&function_context, out[0].selection,
            left_join_result_[selection_reference_index].selection,
            &matched_indices);
    evaluate_status(status, __PRETTY_FUNCTION__, __LINE__);

    status = arrow::compute::Take(&function_context,
                                  left_join_result_[selection_reference_index].selection,
                                  matched_indices,
                                  take_options,
                                  &out[0].selection);

    evaluate_status(status, __PRETTY_FUNCTION__, __LINE__);

    arrow::compute::Datum res;

    std::vector<JoinResult> output;
    output.push_back(out[0]);

    for (int i=0; i<left_join_result_.size(); i++) {
        if (i != selection_reference_index) {

            status = arrow::compute::Take(&function_context,
                                          left_join_result_[i].selection,
                                          matched_indices,
                                          take_options,
                                          &res);
            evaluate_status(status, __PRETTY_FUNCTION__, __LINE__);
            output.push_back({left_join_result_[i].table,
                              left_join_result_[i].join_col_name,
                              left_join_result_[i].join_col,
                              left_join_result_[i].filter,
                              res});

        }
    }
>>>>>>> b1e173b5

  out_indices = arrow::compute::Datum(out[0].selection);

  status = arrow::compute::Match(&function_context, out[0].selection,
                                 left_join_result_[selection_reference_index].selection,
                                 &matched_indices);
  evaluate_status(status, __PRETTY_FUNCTION__, __LINE__);

  status = arrow::compute::Take(&function_context,
                                left_join_result_[selection_reference_index].selection,
                                matched_indices,
                                take_options,
                                &out[0].selection);

  evaluate_status(status, __PRETTY_FUNCTION__, __LINE__);

  arrow::compute::Datum res;

  std::vector<JoinResult> output;
  output.push_back(out[0]);

  for (int i=0; i<left_join_result_.size(); i++) {
    if (i != selection_reference_index) {

      status = arrow::compute::Take(&function_context,
                                    left_join_result_[i].selection,
                                    matched_indices,
                                    take_options,
                                    &res);
      evaluate_status(status, __PRETTY_FUNCTION__, __LINE__);
      output.push_back({left_join_result_[i].table,
                        left_join_result_[i].col,
                        left_join_result_[i].filter,
                        res});

    }
  }

  output.push_back(out[1]);

  return output;

}


std::unordered_map<int64_t, int64_t> Join::build_hash_table
    (std::shared_ptr<arrow::ChunkedArray> col) {

  arrow::Status status;
  // TODO(nicholas): size of hash table is too large if selection is not null
  std::unordered_map<int64_t, int64_t> hash(col->length());

  arrow::compute::FunctionContext function_context(
      arrow::default_memory_pool());

  int row_offset = 0;
  // Build phase if there is no selection
  for (int i=0; i<col->num_chunks(); i++) {
    // TODO(nicholas): for now, we assume the join column is INT64 type.
    auto chunk = std::static_pointer_cast<arrow::Int64Array>(
        col->chunk(i));

    for (int row=0; row<chunk->length(); row++) {
      hash[chunk->Value(row)] = row_offset + row;
    }
    row_offset += chunk->length();
  }

  return hash;
}

std::vector<JoinResult> Join::probe_hash_table
    (std::shared_ptr<arrow::ChunkedArray> probe_col) {

<<<<<<< HEAD
  arrow::Status status;
=======
    std::vector<JoinResult> out;
    out.push_back({left_table_, left_join_col_name_, probe_col,
                   arrow::compute::Datum(left_filter_),
                   get_left_indices()});
    out.push_back({right_table_, right_join_col_name_, right_join_col_,
                   arrow::compute::Datum(right_filter_),
                   get_right_indices()});
>>>>>>> b1e173b5

  arrow::Int64Builder left_indices_builder;
  arrow::Int64Builder right_indices_builder;
  std::shared_ptr<arrow::Int64Array> left_indices;
  std::shared_ptr<arrow::Int64Array> right_indices;

  // Probe phase
  int row_offset = 0;
  for (int i = 0; i < probe_col->num_chunks(); i++) {

    // TODO(nicholas): for now, we assume the join column is INT64 type.
    auto left_join_chunk = std::static_pointer_cast<arrow::Int64Array>(
        probe_col->chunk(i));


    for (int row = 0; row < left_join_chunk->length(); row++) {
      auto key = left_join_chunk->Value(row);

      if (hash_table_.count(key)) {
        int64_t right_row_index = hash_table_[key];

        int left_row_index = row_offset + row;
        status = left_indices_builder.Append(left_row_index);
        evaluate_status(status, __PRETTY_FUNCTION__, __LINE__);

        status = right_indices_builder.Append(right_row_index);
        evaluate_status(status, __PRETTY_FUNCTION__, __LINE__);
      }
    }
    row_offset += left_join_chunk->length();
  }

  // Note that ArrayBuilders are automatically reset by default after
  // calling Finish()
  status = left_indices_builder.Finish(&left_indices);
  evaluate_status(status, __PRETTY_FUNCTION__, __LINE__);
  status = right_indices_builder.Finish(&right_indices);
  evaluate_status(status, __PRETTY_FUNCTION__, __LINE__);

  left_indices_ = left_indices;
  right_indices_ = right_indices;

  std::vector<JoinResult> out;
  out.push_back({left_table_, probe_col, arrow::compute::Datum(left_filter_),
                 get_left_indices()});
  out.push_back({right_table_, right_join_col_,
                 arrow::compute::Datum(right_filter_),
                 get_right_indices()});

  return out;
}

std::vector<JoinResult> Join::probe_hash_table_2
    (std::shared_ptr<arrow::ChunkedArray> probe_col) {

  arrow::Status status;

  arrow::Int64Builder left_indices_builder;
  arrow::Int64Builder right_indices_builder;
  std::shared_ptr<arrow::Int64Array> left_indices;
  std::shared_ptr<arrow::Int64Array> right_indices;

  auto old_indices = std::static_pointer_cast<arrow::Int64Array>
      (left_join_result_[0]
           .selection.make_array());

  // Probe phase
  int row_offset = 0;
  for (int i = 0; i < probe_col->num_chunks(); i++) {

    // TODO(nicholas): for now, we assume the join column is INT64 type.
    auto left_join_chunk = std::static_pointer_cast<arrow::Int64Array>(
        probe_col->chunk(i));


<<<<<<< HEAD
    for (int row = 0; row < left_join_chunk->length(); row++) {
      auto key = left_join_chunk->Value(row);
=======
        std::vector<JoinResult> out;
        out.push_back({left_table_, left_join_col_name_, probe_col,
                       arrow::compute::Datum(left_filter_),
                       get_left_indices()});
        out.push_back({right_table_, right_join_col_name_, right_join_col_,
                       arrow::compute::Datum(right_filter_),
                       get_right_indices()});
>>>>>>> b1e173b5

      if (hash_table_.count(key)) {
        int64_t right_row_index = hash_table_[key];

        int left_row_index = old_indices->Value(row_offset + row);
        status = left_indices_builder.Append(left_row_index);
        evaluate_status(status, __PRETTY_FUNCTION__, __LINE__);

        status = right_indices_builder.Append(right_row_index);
        evaluate_status(status, __PRETTY_FUNCTION__, __LINE__);
      }
    }
    row_offset += left_join_chunk->length();
  }

  // Note that ArrayBuilders are automatically reset by default after
  // calling Finish()
  status = left_indices_builder.Finish(&left_indices);
  evaluate_status(status, __PRETTY_FUNCTION__, __LINE__);
  status = right_indices_builder.Finish(&right_indices);
  evaluate_status(status, __PRETTY_FUNCTION__, __LINE__);

  left_indices_ = left_indices;
  right_indices_ = right_indices;

  std::vector<JoinResult> out;
  out.push_back({left_table_, probe_col, arrow::compute::Datum(left_filter_),
                 get_left_indices()});
  out.push_back({right_table_, right_join_col_,
                 arrow::compute::Datum(right_filter_),
                 get_right_indices()});

  return out;
}

std::shared_ptr<arrow::ChunkedArray> Join::apply_selection
    (std::shared_ptr<arrow::ChunkedArray> col, arrow::compute::Datum selection) {

  arrow::Status status;
  auto datum_col = arrow::compute::Datum(col);
  auto out_col = col;
  // If a selection was previously performed on the left table,
  // apply it to the join column.
  if (selection.is_arraylike()) {
    arrow::compute::FunctionContext function_context(
        arrow::default_memory_pool());
    arrow::compute::FilterOptions filter_options;
    std::shared_ptr<arrow::ChunkedArray> out;

    switch(selection.type()->id()) {
      case arrow::Type::BOOL: {
        status = arrow::compute::Filter(&function_context,
                                        col,
                                        selection.chunked_array(),
                                        filter_options,
                                        &datum_col);

        evaluate_status(status, __PRETTY_FUNCTION__, __LINE__);

        out_col = datum_col.chunked_array();
        break;
      }
      case arrow::Type::INT64: {
        arrow::compute::TakeOptions take_options;

        status = arrow::compute::Take(&function_context,
                                      *col,
                                      *selection.make_array(),
                                      take_options,
                                      &out_col);
        evaluate_status(status, __PRETTY_FUNCTION__, __LINE__);
        break;
      }
    }
  }

  return out_col;
}


arrow::compute::Datum Join::get_indices_for_table(
    const std::shared_ptr<Table>& other) {
  if (other == left_table_) {
    return get_left_indices();
  }
  else {
    return get_right_indices();
  }
}

arrow::compute::Datum Join::get_left_indices() {
  arrow::compute::Datum out(left_indices_);
  return out;
}

arrow::compute::Datum Join::get_right_indices() {
  arrow::compute::Datum out(right_indices_);
  return out;
}

} // namespace operators
} // namespace hustle<|MERGE_RESOLUTION|>--- conflicted
+++ resolved
@@ -11,59 +11,31 @@
 namespace hustle {
 namespace operators {
 
-<<<<<<< HEAD
-Join::Join(std::shared_ptr<Table>& left_table,
+Join::Join(ColumnReference left,
            arrow::compute::Datum& left_selection,
-           std::string left_column_name,
-           std::shared_ptr<Table>& right_table,
-           arrow::compute::Datum& right_selection,
-           std::string right_column_name){
-
-  left_join_col_name_ = left_column_name;
-  right_join_col_name_ = right_column_name;
-
-  left_table_ = left_table;
-  right_table_ = right_table;
-=======
-Join::Join(ColumnReference left,
-         arrow::compute::Datum& left_selection,
-         ColumnReference right,
-         arrow::compute::Datum& right_selection){
-
-    left_join_col_name_ = left.col_name;
-    right_join_col_name_ = right.col_name;
-
-    left_table_ = left.table;
-    right_table_ = right.table;
->>>>>>> b1e173b5
+           ColumnReference right,
+           arrow::compute::Datum& right_selection){
+
+  left_join_col_name_ = left.col_name;
+  right_join_col_name_ = right.col_name;
+
+  left_table_ = left.table;
+  right_table_ = right.table;
 
   left_selection_ = left_selection;
   right_selection_ = right_selection;
 }
 
 Join::Join(std::vector<JoinResult>& left_join_result,
-<<<<<<< HEAD
-           std::string left_column_name,
-           std::shared_ptr<Table>& right_table,
-           arrow::compute::Datum& right_selection,
-           std::string right_column_name) {
-
-  left_join_col_name_ = left_column_name;
-  right_join_col_name_ = right_column_name;
+           ColumnReference left,
+           ColumnReference right,
+           arrow::compute::Datum& right_selection) {
+
+  left_join_col_name_ = left.col_name;
+  right_join_col_name_ = right.col_name;
 
   left_join_result_ = left_join_result;
-  right_table_ = right_table;
-=======
-        ColumnReference left,
-         ColumnReference right,
-         arrow::compute::Datum& right_selection) {
-
-        left_join_col_name_ = left.col_name;
-        right_join_col_name_ = right.col_name;
-
-        left_join_result_ = left_join_result;
-        right_table_ = right.table;
->>>>>>> b1e173b5
+  right_table_ = right.table;
 
   right_selection_ = right_selection;
 }
@@ -132,14 +104,14 @@
 
   right_join_col_ = right_join_col;
 //right_join_col_ = right_table->get_column_by_name(right_join_col_name_);
-<<<<<<< HEAD
   hash_table_ = build_hash_table(right_join_col);
 
   int selection_reference_index = -1;
   int left_join_col_index = -1;
 
   // TODO(nicholas): This will find the wrong table if lineorder is not
-  //  at index 0.
+  //  at index 0, since the left and right join columns usually have the
+  //  same name!
   for (int i=0; i<left_join_result_.size(); i++) {
     int index = left_join_result_[i].table->get_schema()->GetFieldIndex
         (left_join_col_name_);
@@ -150,8 +122,8 @@
     }
   }
   //TODO(nicholas): left_table_ must also be filtered! None of the SSB
-  // queries with multiple joins select on Lineorder, so this part is not
-  // yet verified.
+  // queries with multiple joins perform a selection on Lineorder beforehand,
+  // so this part is not yet verified.
   left_table_ = left_join_result_[selection_reference_index].table;
   auto left_join_col = apply_selection(
       left_table_->get_column(left_join_col_index),
@@ -164,97 +136,16 @@
   );
 
   left_join_col_ = left_join_col;
-=======
-    hash_table_ = build_hash_table(right_join_col);
-
-    int selection_reference_index = -1;
-    int left_join_col_index = -1;
-
-    // TODO(nicholas): This will find the wrong table if lineorder is not
-    //  at index 0, since the left and right join columns usually have the
-    //  same name!
-    for (int i=0; i<left_join_result_.size(); i++) {
-        int index = left_join_result_[i].table->get_schema()->GetFieldIndex
-                (left_join_col_name_);
-        if (index >= 0) {
-            left_join_col_index = index;
-            selection_reference_index = i;
-            break;
-        }
-    }
-    //TODO(nicholas): left_table_ must also be filtered! None of the SSB
-    // queries with multiple joins perform a selection on Lineorder beforehand,
-    // so this part is not yet verified.
-    left_table_ = left_join_result_[selection_reference_index].table;
-    auto left_join_col = apply_selection(
-            left_table_->get_column(left_join_col_index),
-            arrow::compute::Datum(left_join_result_[selection_reference_index]
-            .filter)
-    );
-    left_join_col = apply_selection(
-            left_table_->get_column(left_join_col_index),
-            left_join_result_[selection_reference_index].selection
-    );
-
-    left_join_col_ = left_join_col;
->>>>>>> b1e173b5
 //    left_join_col_ = left_table_->get_column(left_join_col_index);
 
   auto out = probe_hash_table_2(left_join_col);
 
-<<<<<<< HEAD
   arrow::compute::FunctionContext function_context(
       arrow::default_memory_pool());
   arrow::compute::TakeOptions take_options;
   arrow::compute::Datum matched_indices;
   arrow::compute::Datum out_indices;
   std::shared_ptr<arrow::ChunkedArray> out_ref;
-=======
-    arrow::compute::FunctionContext function_context(
-            arrow::default_memory_pool());
-    arrow::compute::TakeOptions take_options;
-    arrow::compute::Datum matched_indices;
-    arrow::compute::Datum out_indices;
-    std::shared_ptr<arrow::ChunkedArray> out_ref;
-
-    out_indices = arrow::compute::Datum(out[0].selection);
-
-    status = arrow::compute::Match(&function_context, out[0].selection,
-            left_join_result_[selection_reference_index].selection,
-            &matched_indices);
-    evaluate_status(status, __PRETTY_FUNCTION__, __LINE__);
-
-    status = arrow::compute::Take(&function_context,
-                                  left_join_result_[selection_reference_index].selection,
-                                  matched_indices,
-                                  take_options,
-                                  &out[0].selection);
-
-    evaluate_status(status, __PRETTY_FUNCTION__, __LINE__);
-
-    arrow::compute::Datum res;
-
-    std::vector<JoinResult> output;
-    output.push_back(out[0]);
-
-    for (int i=0; i<left_join_result_.size(); i++) {
-        if (i != selection_reference_index) {
-
-            status = arrow::compute::Take(&function_context,
-                                          left_join_result_[i].selection,
-                                          matched_indices,
-                                          take_options,
-                                          &res);
-            evaluate_status(status, __PRETTY_FUNCTION__, __LINE__);
-            output.push_back({left_join_result_[i].table,
-                              left_join_result_[i].join_col_name,
-                              left_join_result_[i].join_col,
-                              left_join_result_[i].filter,
-                              res});
-
-        }
-    }
->>>>>>> b1e173b5
 
   out_indices = arrow::compute::Datum(out[0].selection);
 
@@ -286,7 +177,8 @@
                                     &res);
       evaluate_status(status, __PRETTY_FUNCTION__, __LINE__);
       output.push_back({left_join_result_[i].table,
-                        left_join_result_[i].col,
+                        left_join_result_[i].join_col_name,
+                        left_join_result_[i].join_col,
                         left_join_result_[i].filter,
                         res});
 
@@ -329,17 +221,7 @@
 std::vector<JoinResult> Join::probe_hash_table
     (std::shared_ptr<arrow::ChunkedArray> probe_col) {
 
-<<<<<<< HEAD
-  arrow::Status status;
-=======
-    std::vector<JoinResult> out;
-    out.push_back({left_table_, left_join_col_name_, probe_col,
-                   arrow::compute::Datum(left_filter_),
-                   get_left_indices()});
-    out.push_back({right_table_, right_join_col_name_, right_join_col_,
-                   arrow::compute::Datum(right_filter_),
-                   get_right_indices()});
->>>>>>> b1e173b5
+  arrow::Status status;
 
   arrow::Int64Builder left_indices_builder;
   arrow::Int64Builder right_indices_builder;
@@ -383,9 +265,10 @@
   right_indices_ = right_indices;
 
   std::vector<JoinResult> out;
-  out.push_back({left_table_, probe_col, arrow::compute::Datum(left_filter_),
+  out.push_back({left_table_, left_join_col_name_, probe_col,
+                 arrow::compute::Datum(left_filter_),
                  get_left_indices()});
-  out.push_back({right_table_, right_join_col_,
+  out.push_back({right_table_, right_join_col_name_, right_join_col_,
                  arrow::compute::Datum(right_filter_),
                  get_right_indices()});
 
@@ -415,18 +298,8 @@
         probe_col->chunk(i));
 
 
-<<<<<<< HEAD
     for (int row = 0; row < left_join_chunk->length(); row++) {
       auto key = left_join_chunk->Value(row);
-=======
-        std::vector<JoinResult> out;
-        out.push_back({left_table_, left_join_col_name_, probe_col,
-                       arrow::compute::Datum(left_filter_),
-                       get_left_indices()});
-        out.push_back({right_table_, right_join_col_name_, right_join_col_,
-                       arrow::compute::Datum(right_filter_),
-                       get_right_indices()});
->>>>>>> b1e173b5
 
       if (hash_table_.count(key)) {
         int64_t right_row_index = hash_table_[key];
@@ -453,9 +326,10 @@
   right_indices_ = right_indices;
 
   std::vector<JoinResult> out;
-  out.push_back({left_table_, probe_col, arrow::compute::Datum(left_filter_),
+  out.push_back({left_table_, left_join_col_name_, probe_col,
+                 arrow::compute::Datum(left_filter_),
                  get_left_indices()});
-  out.push_back({right_table_, right_join_col_,
+  out.push_back({right_table_, right_join_col_name_, right_join_col_,
                  arrow::compute::Datum(right_filter_),
                  get_right_indices()});
 

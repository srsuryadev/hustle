#include "Join.h"

#include <utility>
#include <arrow/compute/api.h>
#include <arrow/compute/kernels/compare.h>
#include <arrow/compute/kernels/match.h>
#include <table/util.h>
#include <iostream>
#include <arrow/scalar.h>

namespace hustle {
namespace operators {

Join::Join(std::shared_ptr<Table>& left_table,
         arrow::compute::Datum& left_selection,
         std::string left_column_name,
         std::shared_ptr<Table>& right_table,
         arrow::compute::Datum& right_selection,
         std::string right_column_name){

    left_join_col_name_ = left_column_name;
    right_join_col_name_ = right_column_name;

    left_table_ = left_table;
    right_table_ = right_table;

    left_selection_ = left_selection;
    right_selection_ = right_selection;
}

Join::Join(std::vector<JoinResult>& left_join_result,
         std::string left_column_name,
         std::shared_ptr<Table>& right_table,
         arrow::compute::Datum& right_selection,
         std::string right_column_name) {

        left_join_col_name_ = left_column_name;
        right_join_col_name_ = right_column_name;

        left_join_result_ = left_join_result;
        right_table_ = right_table;

        right_selection_ = right_selection;
    }

std::vector<JoinResult> Join::hash_join() {

    std::vector<JoinResult> out_join_result;

    if (left_table_ == nullptr) {
        out_join_result = hash_join(left_join_result_, right_table_);
    }
    else {
        out_join_result = hash_join(left_table_, right_table_);
    }

    return out_join_result;

<<<<<<< HEAD
    auto right_join_col = right_table->get_column_by_name
                (right_join_column_name_);
=======
}

std::vector<JoinResult> Join::hash_join(
        const std::shared_ptr<Table>& left_table,
        const std::shared_ptr<Table>& right_table) {
>>>>>>> 936310e7

    arrow::Status status;

    if (left_selection_.is_arraylike()) {
        left_filter_ = left_selection_.chunked_array();
    }
    if (right_selection_.is_arraylike()) {
        right_filter_ = right_selection_.chunked_array();
    }

    auto right_join_col = apply_selection(
            right_table_->get_column_by_name(right_join_col_name_),
            right_selection_);

    right_join_col_ = right_join_col;
    hash_table_ = build_hash_table(right_join_col);

    auto left_join_col = apply_selection(
            left_table_->get_column_by_name(left_join_col_name_),
            left_selection_);
    left_join_col_ = left_join_col;
    auto out = probe_hash_table(left_join_col);

    return out;
}


std::vector<JoinResult> Join::hash_join(
        std::vector<JoinResult>& left_join_result,
        const std::shared_ptr<Table>& right_table) {

    arrow::Status status;

    right_table_ = right_table;

    if (right_selection_.is_arraylike()) {
        right_filter_ = right_selection_.chunked_array();
    }

    auto right_join_col = apply_selection(
            right_table->get_column_by_name(right_join_col_name_),
            right_selection_);


    right_join_col_ = right_join_col;
//right_join_col_ = right_table->get_column_by_name(right_join_col_name_);
    hash_table_ = build_hash_table(right_join_col);

    int selection_reference_index = -1;
    int left_join_col_index = -1;

    // TODO(nicholas): This will find the wrong table if lineorder is not
    //  at index 0.
    for (int i=0; i<left_join_result_.size(); i++) {
        int index = left_join_result_[i].table->get_schema()->GetFieldIndex
                (left_join_col_name_);
        if (index >= 0) {
            left_join_col_index = index;
            selection_reference_index = i;
            break;
        }
    }
    //TODO(nicholas): left_table_ must also be filtered! None of the SSB
    // queries with multiple joins select on Lineorder, so this part is not
    // yet verified.
    left_table_ = left_join_result_[selection_reference_index].table;
    auto left_join_col = apply_selection(
            left_table_->get_column(left_join_col_index),
            arrow::compute::Datum(left_join_result_[selection_reference_index]
            .filter)
    );
    left_join_col = apply_selection(
            left_table_->get_column(left_join_col_index),
            left_join_result_[selection_reference_index].selection
    );

    left_join_col_ = left_join_col;
//    left_join_col_ = left_table_->get_column(left_join_col_index);

    auto out = probe_hash_table_2(left_join_col);

    arrow::compute::FunctionContext function_context(
            arrow::default_memory_pool());
    arrow::compute::TakeOptions take_options;
    arrow::compute::Datum matched_indices;
    arrow::compute::Datum out_indices;
    std::shared_ptr<arrow::ChunkedArray> out_ref;

    out_indices = arrow::compute::Datum(out[0].selection);

    status = arrow::compute::Match(&function_context, out[0].selection,
            left_join_result_[selection_reference_index].selection,
            &matched_indices);
    evaluate_status(status, __PRETTY_FUNCTION__, __LINE__);

    status = arrow::compute::Take(&function_context,
                                  left_join_result_[selection_reference_index].selection,
                                  matched_indices,
                                  take_options,
                                  &out[0].selection);

    evaluate_status(status, __PRETTY_FUNCTION__, __LINE__);

    arrow::compute::Datum res;

    std::vector<JoinResult> output;
    output.push_back(out[0]);

    for (int i=0; i<left_join_result_.size(); i++) {
        if (i != selection_reference_index) {

            status = arrow::compute::Take(&function_context,
                                          left_join_result_[i].selection,
                                          matched_indices,
                                          take_options,
                                          &res);
            evaluate_status(status, __PRETTY_FUNCTION__, __LINE__);
            output.push_back({left_join_result_[i].table,
                              left_join_result_[i].col,
                              left_join_result_[i].filter,
                              res});

        }
    }

    output.push_back(out[1]);

    return output;

}


std::unordered_map<int64_t, int64_t> Join::build_hash_table
(std::shared_ptr<arrow::ChunkedArray> col) {

    arrow::Status status;
    // TODO(nicholas): size of hash table is too large if selection is not null
    std::unordered_map<int64_t, int64_t> hash(col->length());

    arrow::compute::FunctionContext function_context(
            arrow::default_memory_pool());

    int row_offset = 0;
    // Build phase if there is no selection
    for (int i=0; i<col->num_chunks(); i++) {
        // TODO(nicholas): for now, we assume the join column is INT64 type.
        auto chunk = std::static_pointer_cast<arrow::Int64Array>(
                col->chunk(i));

        for (int row=0; row<chunk->length(); row++) {
            hash[chunk->Value(row)] = row_offset + row;
        }
        row_offset += chunk->length();
    }

    return hash;
}

std::vector<JoinResult> Join::probe_hash_table
(std::shared_ptr<arrow::ChunkedArray> probe_col) {

    arrow::Status status;

    arrow::Int64Builder left_indices_builder;
    arrow::Int64Builder right_indices_builder;
    std::shared_ptr<arrow::Int64Array> left_indices;
    std::shared_ptr<arrow::Int64Array> right_indices;

    // Probe phase
    int row_offset = 0;
    for (int i = 0; i < probe_col->num_chunks(); i++) {

        // TODO(nicholas): for now, we assume the join column is INT64 type.
        auto left_join_chunk = std::static_pointer_cast<arrow::Int64Array>(
                probe_col->chunk(i));


        for (int row = 0; row < left_join_chunk->length(); row++) {
            auto key = left_join_chunk->Value(row);

            if (hash_table_.count(key)) {
                int64_t right_row_index = hash_table_[key];

                int left_row_index = row_offset + row;
                status = left_indices_builder.Append(left_row_index);
                evaluate_status(status, __PRETTY_FUNCTION__, __LINE__);

                status = right_indices_builder.Append(right_row_index);
                evaluate_status(status, __PRETTY_FUNCTION__, __LINE__);
            }
        }
        row_offset += left_join_chunk->length();
    }

    // Note that ArrayBuilders are automatically reset by default after
    // calling Finish()
    status = left_indices_builder.Finish(&left_indices);
    evaluate_status(status, __PRETTY_FUNCTION__, __LINE__);
    status = right_indices_builder.Finish(&right_indices);
    evaluate_status(status, __PRETTY_FUNCTION__, __LINE__);

    left_indices_ = left_indices;
    right_indices_ = right_indices;

    std::vector<JoinResult> out;
    out.push_back({left_table_, probe_col, arrow::compute::Datum(left_filter_),
                   get_left_indices()});
    out.push_back({right_table_, right_join_col_,
                   arrow::compute::Datum(right_filter_),
                   get_right_indices()});

    return out;
}

    std::vector<JoinResult> Join::probe_hash_table_2
            (std::shared_ptr<arrow::ChunkedArray> probe_col) {

        arrow::Status status;

        arrow::Int64Builder left_indices_builder;
        arrow::Int64Builder right_indices_builder;
        std::shared_ptr<arrow::Int64Array> left_indices;
        std::shared_ptr<arrow::Int64Array> right_indices;

        auto old_indices = std::static_pointer_cast<arrow::Int64Array>
                (left_join_result_[0]
        .selection.make_array());

        // Probe phase
        int row_offset = 0;
        for (int i = 0; i < probe_col->num_chunks(); i++) {

            // TODO(nicholas): for now, we assume the join column is INT64 type.
            auto left_join_chunk = std::static_pointer_cast<arrow::Int64Array>(
                    probe_col->chunk(i));


            for (int row = 0; row < left_join_chunk->length(); row++) {
                auto key = left_join_chunk->Value(row);

                if (hash_table_.count(key)) {
                    int64_t right_row_index = hash_table_[key];

                    int left_row_index = old_indices->Value(row_offset + row);
                    status = left_indices_builder.Append(left_row_index);
                    evaluate_status(status, __PRETTY_FUNCTION__, __LINE__);

                    status = right_indices_builder.Append(right_row_index);
                    evaluate_status(status, __PRETTY_FUNCTION__, __LINE__);
                }
            }
            row_offset += left_join_chunk->length();
        }

        // Note that ArrayBuilders are automatically reset by default after
        // calling Finish()
        status = left_indices_builder.Finish(&left_indices);
        evaluate_status(status, __PRETTY_FUNCTION__, __LINE__);
        status = right_indices_builder.Finish(&right_indices);
        evaluate_status(status, __PRETTY_FUNCTION__, __LINE__);

        left_indices_ = left_indices;
        right_indices_ = right_indices;

        std::vector<JoinResult> out;
        out.push_back({left_table_, probe_col, arrow::compute::Datum(left_filter_),
                       get_left_indices()});
        out.push_back({right_table_, right_join_col_,
                       arrow::compute::Datum(right_filter_),
                       get_right_indices()});

        return out;
    }

std::shared_ptr<arrow::ChunkedArray> Join::apply_selection
(std::shared_ptr<arrow::ChunkedArray> col, arrow::compute::Datum selection) {

    arrow::Status status;
    auto out_col = col;
    // If a selection was previously performed on the left table,
    // apply it to the join column.
    if (selection.is_arraylike()) {
        arrow::compute::FunctionContext function_context(
                arrow::default_memory_pool());
        std::shared_ptr<arrow::ChunkedArray> out;

        switch(selection.type()->id()) {
            case arrow::Type::BOOL: {
                status = arrow::compute::Filter(&function_context,
                                                *col,
                                                *selection.chunked_array(),
                                                &out_col);
                evaluate_status(status, __PRETTY_FUNCTION__, __LINE__);
                break;
            }
            case arrow::Type::INT64: {
                arrow::compute::TakeOptions take_options;

                status = arrow::compute::Take(&function_context,
                                              *col,
                                              *selection.make_array(),
                                              take_options,
                                              &out_col);
                evaluate_status(status, __PRETTY_FUNCTION__, __LINE__);
                break;
            }
        }
    }

    return out_col;
}


    arrow::compute::Datum Join::get_indices_for_table(
            const std::shared_ptr<Table>& other) {
        if (other == left_table_) {
            return get_left_indices();
        }
        else {
            return get_right_indices();
        }
    }

    arrow::compute::Datum Join::get_left_indices() {
        arrow::compute::Datum out(left_indices_);
        return out;
    }

    arrow::compute::Datum Join::get_right_indices() {
        arrow::compute::Datum out(right_indices_);
        return out;
    }

} // namespace operators
} // namespace hustle<|MERGE_RESOLUTION|>--- conflicted
+++ resolved
@@ -12,392 +12,387 @@
 namespace operators {
 
 Join::Join(std::shared_ptr<Table>& left_table,
-         arrow::compute::Datum& left_selection,
-         std::string left_column_name,
-         std::shared_ptr<Table>& right_table,
-         arrow::compute::Datum& right_selection,
-         std::string right_column_name){
-
-    left_join_col_name_ = left_column_name;
-    right_join_col_name_ = right_column_name;
-
-    left_table_ = left_table;
-    right_table_ = right_table;
-
-    left_selection_ = left_selection;
-    right_selection_ = right_selection;
+           arrow::compute::Datum& left_selection,
+           std::string left_column_name,
+           std::shared_ptr<Table>& right_table,
+           arrow::compute::Datum& right_selection,
+           std::string right_column_name){
+
+  left_join_col_name_ = left_column_name;
+  right_join_col_name_ = right_column_name;
+
+  left_table_ = left_table;
+  right_table_ = right_table;
+
+  left_selection_ = left_selection;
+  right_selection_ = right_selection;
 }
 
 Join::Join(std::vector<JoinResult>& left_join_result,
-         std::string left_column_name,
-         std::shared_ptr<Table>& right_table,
-         arrow::compute::Datum& right_selection,
-         std::string right_column_name) {
-
-        left_join_col_name_ = left_column_name;
-        right_join_col_name_ = right_column_name;
-
-        left_join_result_ = left_join_result;
-        right_table_ = right_table;
-
-        right_selection_ = right_selection;
-    }
+           std::string left_column_name,
+           std::shared_ptr<Table>& right_table,
+           arrow::compute::Datum& right_selection,
+           std::string right_column_name) {
+
+  left_join_col_name_ = left_column_name;
+  right_join_col_name_ = right_column_name;
+
+  left_join_result_ = left_join_result;
+  right_table_ = right_table;
+
+  right_selection_ = right_selection;
+}
 
 std::vector<JoinResult> Join::hash_join() {
 
-    std::vector<JoinResult> out_join_result;
-
-    if (left_table_ == nullptr) {
-        out_join_result = hash_join(left_join_result_, right_table_);
-    }
-    else {
-        out_join_result = hash_join(left_table_, right_table_);
-    }
-
-    return out_join_result;
-
-<<<<<<< HEAD
-    auto right_join_col = right_table->get_column_by_name
-                (right_join_column_name_);
-=======
+  std::vector<JoinResult> out_join_result;
+
+  if (left_table_ == nullptr) {
+    out_join_result = hash_join(left_join_result_, right_table_);
+  }
+  else {
+    out_join_result = hash_join(left_table_, right_table_);
+  }
+
+  return out_join_result;
+
 }
 
 std::vector<JoinResult> Join::hash_join(
-        const std::shared_ptr<Table>& left_table,
-        const std::shared_ptr<Table>& right_table) {
->>>>>>> 936310e7
-
-    arrow::Status status;
-
-    if (left_selection_.is_arraylike()) {
-        left_filter_ = left_selection_.chunked_array();
-    }
-    if (right_selection_.is_arraylike()) {
-        right_filter_ = right_selection_.chunked_array();
-    }
-
-    auto right_join_col = apply_selection(
-            right_table_->get_column_by_name(right_join_col_name_),
-            right_selection_);
-
-    right_join_col_ = right_join_col;
-    hash_table_ = build_hash_table(right_join_col);
-
-    auto left_join_col = apply_selection(
-            left_table_->get_column_by_name(left_join_col_name_),
-            left_selection_);
-    left_join_col_ = left_join_col;
-    auto out = probe_hash_table(left_join_col);
-
-    return out;
+    const std::shared_ptr<Table>& left_table,
+    const std::shared_ptr<Table>& right_table) {
+
+  arrow::Status status;
+
+  if (left_selection_.is_arraylike()) {
+    left_filter_ = left_selection_.chunked_array();
+  }
+  if (right_selection_.is_arraylike()) {
+    right_filter_ = right_selection_.chunked_array();
+  }
+
+  auto right_join_col = apply_selection(
+      right_table_->get_column_by_name(right_join_col_name_),
+      right_selection_);
+
+  right_join_col_ = right_join_col;
+  hash_table_ = build_hash_table(right_join_col);
+
+  auto left_join_col = apply_selection(
+      left_table_->get_column_by_name(left_join_col_name_),
+      left_selection_);
+  left_join_col_ = left_join_col;
+  auto out = probe_hash_table(left_join_col);
+
+  return out;
 }
 
 
 std::vector<JoinResult> Join::hash_join(
-        std::vector<JoinResult>& left_join_result,
-        const std::shared_ptr<Table>& right_table) {
-
-    arrow::Status status;
-
-    right_table_ = right_table;
-
-    if (right_selection_.is_arraylike()) {
-        right_filter_ = right_selection_.chunked_array();
-    }
-
-    auto right_join_col = apply_selection(
-            right_table->get_column_by_name(right_join_col_name_),
-            right_selection_);
-
-
-    right_join_col_ = right_join_col;
+    std::vector<JoinResult>& left_join_result,
+    const std::shared_ptr<Table>& right_table) {
+
+  arrow::Status status;
+
+  right_table_ = right_table;
+
+  if (right_selection_.is_arraylike()) {
+    right_filter_ = right_selection_.chunked_array();
+  }
+
+  auto right_join_col = apply_selection(
+      right_table->get_column_by_name(right_join_col_name_),
+      right_selection_);
+
+
+  right_join_col_ = right_join_col;
 //right_join_col_ = right_table->get_column_by_name(right_join_col_name_);
-    hash_table_ = build_hash_table(right_join_col);
-
-    int selection_reference_index = -1;
-    int left_join_col_index = -1;
-
-    // TODO(nicholas): This will find the wrong table if lineorder is not
-    //  at index 0.
-    for (int i=0; i<left_join_result_.size(); i++) {
-        int index = left_join_result_[i].table->get_schema()->GetFieldIndex
-                (left_join_col_name_);
-        if (index >= 0) {
-            left_join_col_index = index;
-            selection_reference_index = i;
-            break;
-        }
-    }
-    //TODO(nicholas): left_table_ must also be filtered! None of the SSB
-    // queries with multiple joins select on Lineorder, so this part is not
-    // yet verified.
-    left_table_ = left_join_result_[selection_reference_index].table;
-    auto left_join_col = apply_selection(
-            left_table_->get_column(left_join_col_index),
-            arrow::compute::Datum(left_join_result_[selection_reference_index]
-            .filter)
-    );
-    left_join_col = apply_selection(
-            left_table_->get_column(left_join_col_index),
-            left_join_result_[selection_reference_index].selection
-    );
-
-    left_join_col_ = left_join_col;
+  hash_table_ = build_hash_table(right_join_col);
+
+  int selection_reference_index = -1;
+  int left_join_col_index = -1;
+
+  // TODO(nicholas): This will find the wrong table if lineorder is not
+  //  at index 0.
+  for (int i=0; i<left_join_result_.size(); i++) {
+    int index = left_join_result_[i].table->get_schema()->GetFieldIndex
+        (left_join_col_name_);
+    if (index >= 0) {
+      left_join_col_index = index;
+      selection_reference_index = i;
+      break;
+    }
+  }
+  //TODO(nicholas): left_table_ must also be filtered! None of the SSB
+  // queries with multiple joins select on Lineorder, so this part is not
+  // yet verified.
+  left_table_ = left_join_result_[selection_reference_index].table;
+  auto left_join_col = apply_selection(
+      left_table_->get_column(left_join_col_index),
+      arrow::compute::Datum(left_join_result_[selection_reference_index]
+                                .filter)
+  );
+  left_join_col = apply_selection(
+      left_table_->get_column(left_join_col_index),
+      left_join_result_[selection_reference_index].selection
+  );
+
+  left_join_col_ = left_join_col;
 //    left_join_col_ = left_table_->get_column(left_join_col_index);
 
-    auto out = probe_hash_table_2(left_join_col);
-
+  auto out = probe_hash_table_2(left_join_col);
+
+  arrow::compute::FunctionContext function_context(
+      arrow::default_memory_pool());
+  arrow::compute::TakeOptions take_options;
+  arrow::compute::Datum matched_indices;
+  arrow::compute::Datum out_indices;
+  std::shared_ptr<arrow::ChunkedArray> out_ref;
+
+  out_indices = arrow::compute::Datum(out[0].selection);
+
+  status = arrow::compute::Match(&function_context, out[0].selection,
+                                 left_join_result_[selection_reference_index].selection,
+                                 &matched_indices);
+  evaluate_status(status, __PRETTY_FUNCTION__, __LINE__);
+
+  status = arrow::compute::Take(&function_context,
+                                left_join_result_[selection_reference_index].selection,
+                                matched_indices,
+                                take_options,
+                                &out[0].selection);
+
+  evaluate_status(status, __PRETTY_FUNCTION__, __LINE__);
+
+  arrow::compute::Datum res;
+
+  std::vector<JoinResult> output;
+  output.push_back(out[0]);
+
+  for (int i=0; i<left_join_result_.size(); i++) {
+    if (i != selection_reference_index) {
+
+      status = arrow::compute::Take(&function_context,
+                                    left_join_result_[i].selection,
+                                    matched_indices,
+                                    take_options,
+                                    &res);
+      evaluate_status(status, __PRETTY_FUNCTION__, __LINE__);
+      output.push_back({left_join_result_[i].table,
+                        left_join_result_[i].col,
+                        left_join_result_[i].filter,
+                        res});
+
+    }
+  }
+
+  output.push_back(out[1]);
+
+  return output;
+
+}
+
+
+std::unordered_map<int64_t, int64_t> Join::build_hash_table
+    (std::shared_ptr<arrow::ChunkedArray> col) {
+
+  arrow::Status status;
+  // TODO(nicholas): size of hash table is too large if selection is not null
+  std::unordered_map<int64_t, int64_t> hash(col->length());
+
+  arrow::compute::FunctionContext function_context(
+      arrow::default_memory_pool());
+
+  int row_offset = 0;
+  // Build phase if there is no selection
+  for (int i=0; i<col->num_chunks(); i++) {
+    // TODO(nicholas): for now, we assume the join column is INT64 type.
+    auto chunk = std::static_pointer_cast<arrow::Int64Array>(
+        col->chunk(i));
+
+    for (int row=0; row<chunk->length(); row++) {
+      hash[chunk->Value(row)] = row_offset + row;
+    }
+    row_offset += chunk->length();
+  }
+
+  return hash;
+}
+
+std::vector<JoinResult> Join::probe_hash_table
+    (std::shared_ptr<arrow::ChunkedArray> probe_col) {
+
+  arrow::Status status;
+
+  arrow::Int64Builder left_indices_builder;
+  arrow::Int64Builder right_indices_builder;
+  std::shared_ptr<arrow::Int64Array> left_indices;
+  std::shared_ptr<arrow::Int64Array> right_indices;
+
+  // Probe phase
+  int row_offset = 0;
+  for (int i = 0; i < probe_col->num_chunks(); i++) {
+
+    // TODO(nicholas): for now, we assume the join column is INT64 type.
+    auto left_join_chunk = std::static_pointer_cast<arrow::Int64Array>(
+        probe_col->chunk(i));
+
+
+    for (int row = 0; row < left_join_chunk->length(); row++) {
+      auto key = left_join_chunk->Value(row);
+
+      if (hash_table_.count(key)) {
+        int64_t right_row_index = hash_table_[key];
+
+        int left_row_index = row_offset + row;
+        status = left_indices_builder.Append(left_row_index);
+        evaluate_status(status, __PRETTY_FUNCTION__, __LINE__);
+
+        status = right_indices_builder.Append(right_row_index);
+        evaluate_status(status, __PRETTY_FUNCTION__, __LINE__);
+      }
+    }
+    row_offset += left_join_chunk->length();
+  }
+
+  // Note that ArrayBuilders are automatically reset by default after
+  // calling Finish()
+  status = left_indices_builder.Finish(&left_indices);
+  evaluate_status(status, __PRETTY_FUNCTION__, __LINE__);
+  status = right_indices_builder.Finish(&right_indices);
+  evaluate_status(status, __PRETTY_FUNCTION__, __LINE__);
+
+  left_indices_ = left_indices;
+  right_indices_ = right_indices;
+
+  std::vector<JoinResult> out;
+  out.push_back({left_table_, probe_col, arrow::compute::Datum(left_filter_),
+                 get_left_indices()});
+  out.push_back({right_table_, right_join_col_,
+                 arrow::compute::Datum(right_filter_),
+                 get_right_indices()});
+
+  return out;
+}
+
+std::vector<JoinResult> Join::probe_hash_table_2
+    (std::shared_ptr<arrow::ChunkedArray> probe_col) {
+
+  arrow::Status status;
+
+  arrow::Int64Builder left_indices_builder;
+  arrow::Int64Builder right_indices_builder;
+  std::shared_ptr<arrow::Int64Array> left_indices;
+  std::shared_ptr<arrow::Int64Array> right_indices;
+
+  auto old_indices = std::static_pointer_cast<arrow::Int64Array>
+      (left_join_result_[0]
+           .selection.make_array());
+
+  // Probe phase
+  int row_offset = 0;
+  for (int i = 0; i < probe_col->num_chunks(); i++) {
+
+    // TODO(nicholas): for now, we assume the join column is INT64 type.
+    auto left_join_chunk = std::static_pointer_cast<arrow::Int64Array>(
+        probe_col->chunk(i));
+
+
+    for (int row = 0; row < left_join_chunk->length(); row++) {
+      auto key = left_join_chunk->Value(row);
+
+      if (hash_table_.count(key)) {
+        int64_t right_row_index = hash_table_[key];
+
+        int left_row_index = old_indices->Value(row_offset + row);
+        status = left_indices_builder.Append(left_row_index);
+        evaluate_status(status, __PRETTY_FUNCTION__, __LINE__);
+
+        status = right_indices_builder.Append(right_row_index);
+        evaluate_status(status, __PRETTY_FUNCTION__, __LINE__);
+      }
+    }
+    row_offset += left_join_chunk->length();
+  }
+
+  // Note that ArrayBuilders are automatically reset by default after
+  // calling Finish()
+  status = left_indices_builder.Finish(&left_indices);
+  evaluate_status(status, __PRETTY_FUNCTION__, __LINE__);
+  status = right_indices_builder.Finish(&right_indices);
+  evaluate_status(status, __PRETTY_FUNCTION__, __LINE__);
+
+  left_indices_ = left_indices;
+  right_indices_ = right_indices;
+
+  std::vector<JoinResult> out;
+  out.push_back({left_table_, probe_col, arrow::compute::Datum(left_filter_),
+                 get_left_indices()});
+  out.push_back({right_table_, right_join_col_,
+                 arrow::compute::Datum(right_filter_),
+                 get_right_indices()});
+
+  return out;
+}
+
+std::shared_ptr<arrow::ChunkedArray> Join::apply_selection
+    (std::shared_ptr<arrow::ChunkedArray> col, arrow::compute::Datum selection) {
+
+  arrow::Status status;
+  auto out_col = col;
+  // If a selection was previously performed on the left table,
+  // apply it to the join column.
+  if (selection.is_arraylike()) {
     arrow::compute::FunctionContext function_context(
-            arrow::default_memory_pool());
-    arrow::compute::TakeOptions take_options;
-    arrow::compute::Datum matched_indices;
-    arrow::compute::Datum out_indices;
-    std::shared_ptr<arrow::ChunkedArray> out_ref;
-
-    out_indices = arrow::compute::Datum(out[0].selection);
-
-    status = arrow::compute::Match(&function_context, out[0].selection,
-            left_join_result_[selection_reference_index].selection,
-            &matched_indices);
-    evaluate_status(status, __PRETTY_FUNCTION__, __LINE__);
-
-    status = arrow::compute::Take(&function_context,
-                                  left_join_result_[selection_reference_index].selection,
-                                  matched_indices,
-                                  take_options,
-                                  &out[0].selection);
-
-    evaluate_status(status, __PRETTY_FUNCTION__, __LINE__);
-
-    arrow::compute::Datum res;
-
-    std::vector<JoinResult> output;
-    output.push_back(out[0]);
-
-    for (int i=0; i<left_join_result_.size(); i++) {
-        if (i != selection_reference_index) {
-
-            status = arrow::compute::Take(&function_context,
-                                          left_join_result_[i].selection,
-                                          matched_indices,
-                                          take_options,
-                                          &res);
-            evaluate_status(status, __PRETTY_FUNCTION__, __LINE__);
-            output.push_back({left_join_result_[i].table,
-                              left_join_result_[i].col,
-                              left_join_result_[i].filter,
-                              res});
-
-        }
-    }
-
-    output.push_back(out[1]);
-
-    return output;
-
-}
-
-
-std::unordered_map<int64_t, int64_t> Join::build_hash_table
-(std::shared_ptr<arrow::ChunkedArray> col) {
-
-    arrow::Status status;
-    // TODO(nicholas): size of hash table is too large if selection is not null
-    std::unordered_map<int64_t, int64_t> hash(col->length());
-
-    arrow::compute::FunctionContext function_context(
-            arrow::default_memory_pool());
-
-    int row_offset = 0;
-    // Build phase if there is no selection
-    for (int i=0; i<col->num_chunks(); i++) {
-        // TODO(nicholas): for now, we assume the join column is INT64 type.
-        auto chunk = std::static_pointer_cast<arrow::Int64Array>(
-                col->chunk(i));
-
-        for (int row=0; row<chunk->length(); row++) {
-            hash[chunk->Value(row)] = row_offset + row;
-        }
-        row_offset += chunk->length();
-    }
-
-    return hash;
-}
-
-std::vector<JoinResult> Join::probe_hash_table
-(std::shared_ptr<arrow::ChunkedArray> probe_col) {
-
-    arrow::Status status;
-
-    arrow::Int64Builder left_indices_builder;
-    arrow::Int64Builder right_indices_builder;
-    std::shared_ptr<arrow::Int64Array> left_indices;
-    std::shared_ptr<arrow::Int64Array> right_indices;
-
-    // Probe phase
-    int row_offset = 0;
-    for (int i = 0; i < probe_col->num_chunks(); i++) {
-
-        // TODO(nicholas): for now, we assume the join column is INT64 type.
-        auto left_join_chunk = std::static_pointer_cast<arrow::Int64Array>(
-                probe_col->chunk(i));
-
-
-        for (int row = 0; row < left_join_chunk->length(); row++) {
-            auto key = left_join_chunk->Value(row);
-
-            if (hash_table_.count(key)) {
-                int64_t right_row_index = hash_table_[key];
-
-                int left_row_index = row_offset + row;
-                status = left_indices_builder.Append(left_row_index);
-                evaluate_status(status, __PRETTY_FUNCTION__, __LINE__);
-
-                status = right_indices_builder.Append(right_row_index);
-                evaluate_status(status, __PRETTY_FUNCTION__, __LINE__);
-            }
-        }
-        row_offset += left_join_chunk->length();
-    }
-
-    // Note that ArrayBuilders are automatically reset by default after
-    // calling Finish()
-    status = left_indices_builder.Finish(&left_indices);
-    evaluate_status(status, __PRETTY_FUNCTION__, __LINE__);
-    status = right_indices_builder.Finish(&right_indices);
-    evaluate_status(status, __PRETTY_FUNCTION__, __LINE__);
-
-    left_indices_ = left_indices;
-    right_indices_ = right_indices;
-
-    std::vector<JoinResult> out;
-    out.push_back({left_table_, probe_col, arrow::compute::Datum(left_filter_),
-                   get_left_indices()});
-    out.push_back({right_table_, right_join_col_,
-                   arrow::compute::Datum(right_filter_),
-                   get_right_indices()});
-
-    return out;
-}
-
-    std::vector<JoinResult> Join::probe_hash_table_2
-            (std::shared_ptr<arrow::ChunkedArray> probe_col) {
-
-        arrow::Status status;
-
-        arrow::Int64Builder left_indices_builder;
-        arrow::Int64Builder right_indices_builder;
-        std::shared_ptr<arrow::Int64Array> left_indices;
-        std::shared_ptr<arrow::Int64Array> right_indices;
-
-        auto old_indices = std::static_pointer_cast<arrow::Int64Array>
-                (left_join_result_[0]
-        .selection.make_array());
-
-        // Probe phase
-        int row_offset = 0;
-        for (int i = 0; i < probe_col->num_chunks(); i++) {
-
-            // TODO(nicholas): for now, we assume the join column is INT64 type.
-            auto left_join_chunk = std::static_pointer_cast<arrow::Int64Array>(
-                    probe_col->chunk(i));
-
-
-            for (int row = 0; row < left_join_chunk->length(); row++) {
-                auto key = left_join_chunk->Value(row);
-
-                if (hash_table_.count(key)) {
-                    int64_t right_row_index = hash_table_[key];
-
-                    int left_row_index = old_indices->Value(row_offset + row);
-                    status = left_indices_builder.Append(left_row_index);
-                    evaluate_status(status, __PRETTY_FUNCTION__, __LINE__);
-
-                    status = right_indices_builder.Append(right_row_index);
-                    evaluate_status(status, __PRETTY_FUNCTION__, __LINE__);
-                }
-            }
-            row_offset += left_join_chunk->length();
-        }
-
-        // Note that ArrayBuilders are automatically reset by default after
-        // calling Finish()
-        status = left_indices_builder.Finish(&left_indices);
-        evaluate_status(status, __PRETTY_FUNCTION__, __LINE__);
-        status = right_indices_builder.Finish(&right_indices);
-        evaluate_status(status, __PRETTY_FUNCTION__, __LINE__);
-
-        left_indices_ = left_indices;
-        right_indices_ = right_indices;
-
-        std::vector<JoinResult> out;
-        out.push_back({left_table_, probe_col, arrow::compute::Datum(left_filter_),
-                       get_left_indices()});
-        out.push_back({right_table_, right_join_col_,
-                       arrow::compute::Datum(right_filter_),
-                       get_right_indices()});
-
-        return out;
-    }
-
-std::shared_ptr<arrow::ChunkedArray> Join::apply_selection
-(std::shared_ptr<arrow::ChunkedArray> col, arrow::compute::Datum selection) {
-
-    arrow::Status status;
-    auto out_col = col;
-    // If a selection was previously performed on the left table,
-    // apply it to the join column.
-    if (selection.is_arraylike()) {
-        arrow::compute::FunctionContext function_context(
-                arrow::default_memory_pool());
-        std::shared_ptr<arrow::ChunkedArray> out;
-
-        switch(selection.type()->id()) {
-            case arrow::Type::BOOL: {
-                status = arrow::compute::Filter(&function_context,
-                                                *col,
-                                                *selection.chunked_array(),
-                                                &out_col);
-                evaluate_status(status, __PRETTY_FUNCTION__, __LINE__);
-                break;
-            }
-            case arrow::Type::INT64: {
-                arrow::compute::TakeOptions take_options;
-
-                status = arrow::compute::Take(&function_context,
-                                              *col,
-                                              *selection.make_array(),
-                                              take_options,
-                                              &out_col);
-                evaluate_status(status, __PRETTY_FUNCTION__, __LINE__);
-                break;
-            }
-        }
-    }
-
-    return out_col;
-}
-
-
-    arrow::compute::Datum Join::get_indices_for_table(
-            const std::shared_ptr<Table>& other) {
-        if (other == left_table_) {
-            return get_left_indices();
-        }
-        else {
-            return get_right_indices();
-        }
-    }
-
-    arrow::compute::Datum Join::get_left_indices() {
-        arrow::compute::Datum out(left_indices_);
-        return out;
-    }
-
-    arrow::compute::Datum Join::get_right_indices() {
-        arrow::compute::Datum out(right_indices_);
-        return out;
-    }
+        arrow::default_memory_pool());
+    std::shared_ptr<arrow::ChunkedArray> out;
+
+    switch(selection.type()->id()) {
+      case arrow::Type::BOOL: {
+        status = arrow::compute::Filter(&function_context,
+                                        *col,
+                                        *selection.chunked_array(),
+                                        &out_col);
+        evaluate_status(status, __PRETTY_FUNCTION__, __LINE__);
+        break;
+      }
+      case arrow::Type::INT64: {
+        arrow::compute::TakeOptions take_options;
+
+        status = arrow::compute::Take(&function_context,
+                                      *col,
+                                      *selection.make_array(),
+                                      take_options,
+                                      &out_col);
+        evaluate_status(status, __PRETTY_FUNCTION__, __LINE__);
+        break;
+      }
+    }
+  }
+
+  return out_col;
+}
+
+
+arrow::compute::Datum Join::get_indices_for_table(
+    const std::shared_ptr<Table>& other) {
+  if (other == left_table_) {
+    return get_left_indices();
+  }
+  else {
+    return get_right_indices();
+  }
+}
+
+arrow::compute::Datum Join::get_left_indices() {
+  arrow::compute::Datum out(left_indices_);
+  return out;
+}
+
+arrow::compute::Datum Join::get_right_indices() {
+  arrow::compute::Datum out(right_indices_);
+  return out;
+}
 
 } // namespace operators
 } // namespace hustle